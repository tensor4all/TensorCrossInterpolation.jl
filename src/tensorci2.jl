"""
    mutable struct TensorCI2{ValueType} <: AbstractTensorTrain{ValueType}

Type that represents tensor cross interpolations created using the TCI2 algorithm. Users may want to create these using [`crossinterpolate2`](@ref) rather than calling a constructor directly.
"""
mutable struct TensorCI2{ValueType} <: AbstractTensorTrain{ValueType}
    Iset::Vector{Vector{MultiIndex}}
    Jset::Vector{Vector{MultiIndex}}
    localdims::Vector{Int}

    sitetensors::Vector{Array{ValueType,3}}

    "Error estimate for backtruncation of bonds."
    pivoterrors::Vector{Float64}
    #"Error estimate per bond by 2site sweep."
    bonderrors::Vector{Float64}
    #"Maximum sample for error normalization."
    maxsamplevalue::Float64

    Iset_history::Vector{Vector{Vector{MultiIndex}}}
    Jset_history::Vector{Vector{Vector{MultiIndex}}}

    function TensorCI2{ValueType}(
        localdims::Union{Vector{Int},NTuple{N,Int}}
    ) where {ValueType,N}
        length(localdims) > 1 || error("localdims should have at least 2 elements!")
        n = length(localdims)
        new{ValueType}(
            [Vector{MultiIndex}() for _ in 1:n],    # Iset
            [Vector{MultiIndex}() for _ in 1:n],    # Jset
            collect(localdims),                     # localdims
            [zeros(0, d, 0) for d in localdims],    # sitetensors
            [],                                     # pivoterrors
            zeros(length(localdims) - 1),           # bonderrors
            0.0,                                    # maxsamplevalue
            Vector{Vector{MultiIndex}}[],           # Iset_history
            Vector{Vector{MultiIndex}}[],           # Jset_history
        )
    end
end

function TensorCI2{ValueType}(
    func::F,
    localdims::Union{Vector{Int},NTuple{N,Int}},
    initialpivots::Vector{MultiIndex}=[ones(Int, length(localdims))]
) where {F,ValueType,N}
    tci = TensorCI2{ValueType}(localdims)
    addglobalpivots!(tci, initialpivots)
    tci.maxsamplevalue = maximum(abs, (func(x) for x in initialpivots))
    abs(tci.maxsamplevalue) > 0.0 || error("maxsamplevalue is zero!")
    invalidatesitetensors!(tci)
    return tci
end

"""
    Initialize a TCI2 object with local pivot lists.
"""
function TensorCI2{ValueType}(
    func::F,
    localdims::Union{Vector{Int},NTuple{N,Int}},
    Iset::Vector{Vector{MultiIndex}},
    Jset::Vector{Vector{MultiIndex}}
) where {F,ValueType,N}
    tci = TensorCI2{ValueType}(localdims)
    tci.Iset = Iset
    tci.Jset = Jset
    pivots = reconstractglobalpivotsfromijset(localdims, tci.Iset, tci.Jset)
    tci.maxsamplevalue = maximum(abs, (func(bit) for bit in pivots))
    abs(tci.maxsamplevalue) > 0.0 || error("maxsamplevalue is zero!")
    invalidatesitetensors!(tci)
    return tci
end

@doc raw"""
    function printnestinginfo(tci::TensorCI2{T}) where {T}

Print information about fulfillment of the nesting criterion (``I_\ell < I_{\ell+1}`` and ``J_\ell < J_{\ell+1}``) on each pair of bonds ``\ell, \ell+1`` of `tci` to stdout.
"""
function printnestinginfo(tci::TensorCI2{T}) where {T}
    printnestinginfo(stdout, tci)
end

function linkdims(tci::TensorCI2{T})::Vector{Int} where {T}
    return [length(tci.Iset[b+1]) for b in 1:length(tci)-1]
end

"""
Invalidate the site tensor at bond `b`.
"""
function invalidatesitetensors!(tci::TensorCI2{T}) where {T}
    for b in 1:length(tci)
        tci.sitetensors[b] = zeros(T, 0, 0, 0)
    end
    nothing
end

"""
Return if site tensors are available
"""
function issitetensorsavailable(tci::TensorCI2{T}) where {T}
    return all(length(tci.sitetensors[b]) != 0 for b in 1:length(tci))
end


@doc raw"""
    function printnestinginfo(io::IO, tci::TensorCI2{T}) where {T}

Print information about fulfillment of the nesting criterion (``I_\ell < I_{\ell+1}`` and ``J_\ell < J_{\ell+1}``) on each pair of bonds ``\ell, \ell+1`` of `tci` to `io`.
"""
function printnestinginfo(io::IO, tci::TensorCI2{T}) where {T}
    println(io, "Nesting info: Iset")
    for i in 1:length(tci.Iset)-1
        if isnested(tci.Iset[i], tci.Iset[i+1], :row)
            println(io, "  Nested: $(i) < $(i+1)")
        else
            println(io, "  Not nested: $(i) !< $(i+1)")
        end
    end

    println(io)
    println(io, "Nesting info: Jset")
    for i in 1:length(tci.Jset)-1
        if isnested(tci.Jset[i+1], tci.Jset[i], :col)
            println(io, "  Nested: $(i+1) < $i")
        else
            println(io, "  Not nested: ! $(i+1) < $i")
        end
    end
end


function updatebonderror!(
    tci::TensorCI2{T}, b::Int, error::Float64
) where {T}
    tci.bonderrors[b] = error
    nothing
end

function maxbonderror(tci::TensorCI2{T}) where {T}
    return maximum(tci.bonderrors)
end

function updatepivoterror!(tci::TensorCI2{T}, errors::AbstractVector{Float64}) where {T}
    erroriter = Iterators.map(max, padzero(tci.pivoterrors), padzero(errors))
    tci.pivoterrors = Iterators.take(
        erroriter,
        max(length(tci.pivoterrors), length(errors))
    ) |> collect
    nothing
end

function flushpivoterror!(tci::TensorCI2{T}) where {T}
    tci.pivoterrors = Float64[]
    nothing
end

function pivoterror(tci::TensorCI2{T}) where {T}
    return maxbonderror(tci)
end

function updateerrors!(
    tci::TensorCI2{T},
    b::Int,
    errors::AbstractVector{Float64}
) where {T}
    updatebonderror!(tci, b, last(errors))
    updatepivoterror!(tci, errors)
    nothing
end

function reconstractglobalpivotsfromijset(
    localdims::Union{Vector{Int},NTuple{N,Int}},
    Isets::Vector{Vector{MultiIndex}}, 
    Jsets::Vector{Vector{MultiIndex}}
) where {N}
    pivots = []
    l = length(Isets)
    for i in 1:l
        for Iset in Isets[i]
            for Jset in Jsets[i]
                for j in 1:localdims[i]
                    pushunique!(pivots, vcat(Iset, [j], Jset))
                end
            end
        end
    end
    return pivots
end

"""
Add global pivots to index sets
"""
function addglobalpivots!(
    tci::TensorCI2{ValueType},
    pivots::Vector{MultiIndex}
) where {ValueType}
    if any(length(tci) .!= length.(pivots))
        throw(DimensionMismatch("Please specify a pivot as one index per leg of the MPS."))
    end

    for pivot in pivots
        for b in 1:length(tci)
            pushunique!(tci.Iset[b], pivot[1:b-1])
            pushunique!(tci.Jset[b], pivot[b+1:end])
        end
    end

    if length(pivots) > 0
        invalidatesitetensors!(tci)
    end

    nothing
end


"""
Add global pivots to index sets and perform a 1site sweep
"""
function addglobalpivots1sitesweep!(
    tci::TensorCI2{ValueType},
    f::F,
    pivots::Vector{MultiIndex};
    reltol::Float64=1e-14,
    abstol::Float64=0.0,
    maxbonddim=typemax(Int)
) where {F,ValueType}
    addglobalpivots!(tci, pivots)
    makecanonical!(tci, f; reltol=reltol, abstol=abstol, maxbonddim=maxbonddim)
end


function existaspivot(
    tci::TensorCI2{ValueType},
    indexset::MultiIndex) where {ValueType}
    return [indexset[1:b-1] ∈ tci.Iset[b] && indexset[b+1:end] ∈ tci.Jset[b] for b in 1:length(tci)]
end


"""
Add global pivots to index sets and perform a 2site sweep.
Retry until all pivots are added or until `ntry` iterations are reached.
"""
function addglobalpivots2sitesweep!(
    tci::TensorCI2{ValueType},
    f::F,
    pivots::Vector{MultiIndex};
    tolerance::Float64=1e-8,
    normalizeerror::Bool=true,
    maxbonddim=typemax(Int),
    pivotsearch::Symbol=:full,
    verbosity::Int=0,
    ntry::Int=10,
    strictlynested::Bool=false,
    multithread_eval::Bool=false
)::Int where {F,ValueType}
    if any(length(tci) .!= length.(pivots))
        throw(DimensionMismatch("Please specify a pivot as one index per leg of the MPS."))
    end

    pivots_ = pivots

    for _ in 1:ntry
        errornormalization = normalizeerror ? tci.maxsamplevalue : 1.0
        abstol = tolerance * errornormalization

        addglobalpivots!(tci, pivots_)

        sweep2site!(
            tci, f, 2;
            abstol=abstol,
            maxbonddim=maxbonddim,
            pivotsearch=pivotsearch,
            strictlynested=strictlynested,
            verbosity=verbosity,
            multithread_eval=multithread_eval)

        newpivots = [p for p in pivots if abs(evaluate(tci, p) - f(p)) > abstol]

        if verbosity > 0
            println("Trying to add $(length(pivots_)) global pivots, $(length(newpivots)) still remain.")
        end

        if length(newpivots) == 0 || Set(newpivots) == Set(pivots_)
            return length(newpivots)
        end

        pivots_ = newpivots
    end
    return length(pivots_)
end

function filltensor(
    ::Type{ValueType},
    f,
    localdims::Vector{Int},
    Iset::Vector{MultiIndex},
    Jset::Vector{MultiIndex},
    ::Val{M}
)::Array{ValueType,M+2} where {ValueType,M}
    if length(Iset) * length(Jset) == 0
        return Array{ValueType,M+2}(undef, ntuple(i->0, M+2)...)
    end

    N = length(localdims)
    nl = length(first(Iset))
    nr = length(first(Jset))
    ncent = N - nl - nr
    expected_size = (length(Iset), localdims[nl+1:nl+ncent]..., length(Jset))
    M == ncent || error("Invalid number of central indices")
    return reshape(
        _batchevaluate_dispatch(ValueType, f, localdims, Iset, Jset, Val(ncent)),
        expected_size...
    )
end


function kronecker(
    Iset::Union{Vector{MultiIndex},IndexSet{MultiIndex}},
    localdim::Int
)
    return MultiIndex[[is..., j] for is in Iset, j in 1:localdim][:]
end

function kronecker(
    localdim::Int,
    Jset::Union{Vector{MultiIndex},IndexSet{MultiIndex}}
)
    return MultiIndex[[i, js...] for i in 1:localdim, js in Jset][:]
end

function setsitetensor!(
    tci::TensorCI2{ValueType}, b::Int, T::AbstractArray{ValueType,N}
) where {ValueType,N}
    tci.sitetensors[b] = reshape(
        T,
        length(tci.Iset[b]),
        tci.localdims[b],
        length(tci.Jset[b])
    )
end


function sweep0site!(
    tci::TensorCI2{ValueType}, f, b::Int;
    reltol=1e-14, abstol=0.0
) where {ValueType}
    invalidatesitetensors!(tci)
    P = reshape(
        filltensor(ValueType, f, tci.localdims, tci.Iset[b+1], tci.Jset[b], Val(0)),
        length(tci.Iset[b+1]), length(tci.Jset[b]))
    updatemaxsample!(tci, P)
    F = MatrixLUCI(
        P,
        reltol=reltol,
        abstol=abstol,
        leftorthogonal=true
    )

    ndiag = sum(abs(F.lu.U[i,i]) > abstol && abs(F.lu.U[i,i]/F.lu.U[1,1]) > reltol for i in eachindex(diag(F.lu.U)))

    tci.Iset[b+1] = tci.Iset[b+1][rowindices(F)[1:ndiag]]
    tci.Jset[b] = tci.Jset[b][colindices(F)[1:ndiag]]
    return nothing
end

# Backward compatibility
const rmbadpivots! = sweep0site!

function setsitetensor!(
    tci::TensorCI2{ValueType}, f, b::Int; leftorthogonal=true
) where {ValueType}
    leftorthogonal || error("leftorthogonal==false is not supported!")

    Is = leftorthogonal ? kronecker(tci.Iset[b], tci.localdims[b]) : tci.Iset[b]
    Js = leftorthogonal ? tci.Jset[b] : kronecker(tci.localdims[b], tci.Jset[b])
    Pi1 = reshape(
        filltensor(ValueType, f, tci.localdims, tci.Iset[b], tci.Jset[b], Val(1)),
        length(Is), length(Js))
    updatemaxsample!(tci, Pi1)

    if (leftorthogonal && b == length(tci)) ||
        (!leftorthogonal && b == 1)
        setsitetensor!(tci, b, Pi1)
        return tci.sitetensors[b]
    end

    P = reshape(
        filltensor(ValueType, f, tci.localdims, tci.Iset[b+1], tci.Jset[b], Val(0)),
        length(tci.Iset[b+1]), length(tci.Jset[b]))
    length(tci.Iset[b+1]) == length(tci.Jset[b]) || error("Pivot matrix at bond $(b) is not square!")

    #Tmat = transpose(transpose(rrlu(P)) \ transpose(Pi1))
    Tmat = transpose(transpose(P) \ transpose(Pi1))
    tci.sitetensors[b] = reshape(Tmat, length(tci.Iset[b]), tci.localdims[b], length(tci.Iset[b+1]))
    return tci.sitetensors[b]
end


function updatemaxsample!(tci::TensorCI2{V}, samples::Array{V}) where {V}
    tci.maxsamplevalue = maxabs(tci.maxsamplevalue, samples)
end


function sweep1site!(
    tci::TensorCI2{ValueType},
    f,
    sweepdirection::Symbol=:forward;
    reltol::Float64=1e-14,
    abstol::Float64=0.0,
    maxbonddim::Int=typemax(Int),
    updatetensors::Bool=true
) where {ValueType}
    flushpivoterror!(tci)

    invalidatesitetensors!(tci)

    if !(sweepdirection === :forward || sweepdirection === :backward)
        throw(ArgumentError("Unknown sweep direction $sweepdirection: choose between :forward, :backward."))
    end

    forwardsweep = sweepdirection === :forward
    for b in (forwardsweep ? (1:length(tci)-1) : (length(tci):-1:2))
        Is = forwardsweep ? kronecker(tci.Iset[b], tci.localdims[b]) : tci.Iset[b]
        Js = forwardsweep ? tci.Jset[b] : kronecker(tci.localdims[b], tci.Jset[b])
        Pi = reshape(
            filltensor(ValueType, f, tci.localdims, tci.Iset[b], tci.Jset[b], Val(1)),
            length(Is), length(Js))
        updatemaxsample!(tci, Pi)
        luci = MatrixLUCI(
            Pi,
            reltol=reltol,
            abstol=abstol,
            maxrank=maxbonddim,
            leftorthogonal=forwardsweep
        )
        tci.Iset[b+forwardsweep] = Is[rowindices(luci)]
        tci.Jset[b-!forwardsweep] = Js[colindices(luci)]
        if updatetensors
            setsitetensor!(tci, b, forwardsweep ? left(luci) : right(luci))
        end
        if any(isnan.(tci.sitetensors[b]))
            error("Error: NaN in tensor T[$b]")
        end
        updateerrors!(
            tci, b - !forwardsweep,
            pivoterrors(luci),
        )
    end

    # Update last tensor according to last index set
    if updatetensors
        lastupdateindex = forwardsweep ? length(tci) : 1
        shape = if forwardsweep
            (length(tci.Iset[end]), tci.localdims[end])
        else
            (tci.localdims[begin], length(tci.Jset[begin]))
        end
        localtensor = reshape(filltensor(
            ValueType, f, tci.localdims, tci.Iset[lastupdateindex], tci.Jset[lastupdateindex], Val(1)), shape)
        setsitetensor!(tci, lastupdateindex, localtensor)
    end
    nothing
end

function makecanonical!(
    tci::TensorCI2{ValueType},
    f::F;
    reltol::Float64=1e-14,
    abstol::Float64=0.0,
    maxbonddim::Int=typemax(Int)
) where {F,ValueType}
    # The first half-sweep is performed exactly without compression.
    sweep1site!(tci, f, :forward; reltol=0.0, abstol=0.0, maxbonddim=typemax(Int), updatetensors=false)
    sweep1site!(tci, f, :backward; reltol, abstol, maxbonddim, updatetensors=false)
    sweep1site!(tci, f, :forward; reltol, abstol, maxbonddim, updatetensors=true)
end

mutable struct SubMatrix{T}
    f::Function
    rows::Vector{MultiIndex}
    cols::Vector{MultiIndex}
    maxsamplevalue::Float64

    function SubMatrix{T}(f, rows, cols) where {T}
        new(f, rows, cols, 0.0)
    end
end

function _submatrix_batcheval(obj::SubMatrix{T}, f, irows::Vector{Int}, icols::Vector{Int})::Matrix{T} where {T}
    return [f(vcat(obj.rows[i], obj.cols[j])) for i in irows, j in icols]
end


function _submatrix_batcheval(obj::SubMatrix{T}, f::BatchEvaluator{T}, irows::Vector{Int}, icols::Vector{Int})::Matrix{T} where {T}
    Iset = [obj.rows[i] for i in irows]
    Jset = [obj.cols[j] for j in icols]
    return f(Iset, Jset, Val(0))
end


function (obj::SubMatrix{T})(irows::Vector{Int}, icols::Vector{Int})::Matrix{T} where {T}
    res = _submatrix_batcheval(obj, obj.f, irows, icols)
    obj.maxsamplevalue = max(obj.maxsamplevalue, maximum(abs, res))
    return res
end

"""
    Noderanges(nprocs, nbonds, localdim, estimatedbond; interbond=false, estimatedbonds=nothing, algorithm=:tci, efficiencycheck=false)

Distributes the computational workload efficiently across multiple nodes for tensor train algorithms.

# Arguments
- `nprocs::Int`: Number of processes (nodes) to distribute the workload across.
- `nbonds::Int`: Number of bonds in the tensor train.
- `localdim::Int`: Local dimension of the tensor train.
- `estimatedbond::Int`: Estimated bond dimension after compression, set by the user to help balance the workload.
- `interbond::Bool=false`: If `true`, distributes workload across bonds; if `false`, only function evaluation is distributed, equivalent to serial TCI.
- `estimatedbonds::Union{Nothing, Vector{Int}}=nothing`: Optional vector of estimated bond dimensions for each bond. If not provided, it is computed from `estimatedbond`.
- `algorithm::Symbol=:tci`: Algorithm being parallelized (e.g., `:tci`, `:mpompo`). Different algorithms may have different workload characteristics.
- `efficiencycheck::Bool=false`: If `true`, the function also returns the efficiency of the distribution.

# Returns
A tuple containing the ranges of work assigned to each node. If `efficiencycheck` is `true`, also returns the efficiency of the distribution.

# Notes
- The function is designed to optimize workload distribution for tensor train computations, taking into account the estimated bond dimensions and the chosen algorithm.
- Proper setting of `estimatedbond` or `estimatedbonds` can improve parallel efficiency.
"""


function _noderanges(nprocs::Int, nbonds::Int, localdim::Int, estimatedbond::Int; interbond::Bool=true, estimatedbonds::Union{Vector{Int},Nothing}=nothing, algorithm::Symbol=:tci, efficiencycheck::Bool=false)::Union{Vector{UnitRange{Int}},Tuple{Vector{UnitRange{Int}},Float64}}
    if !interbond
        return [1:nbonds for _ in 1:nprocs]
    end
    if estimatedbonds === nothing
        estimatedbonds = [estimatedbond for _ in 1:nbonds-1]
        i = 1
        while localdim^i < estimatedbond && i <= nbonds/2
            estimatedbonds[i] = localdim^i
            estimatedbonds[end-i+1] = localdim^i
            i = i + 1
        end 
    end

    if algorithm == :tci
        # ~ chi^3
        costs = [(i == 1 ? 1 : estimatedbonds[i-1]) * (i == nbonds ? 1 : estimatedbonds[i]) * min((i == 1 ? 1 : estimatedbonds[i-1]) * (i == nbonds ? 1 : estimatedbonds[i])) for i in 1:nbonds]
    else
        # ~ chi^4
        costs = [(i == 1 ? 1 : estimatedbonds[i-1]) * (i == nbonds ? 1 : estimatedbonds[i]) * estimatedbond * min((i == 1 ? 1 : estimatedbonds[i-1]) * (i == nbonds ? 1 : estimatedbonds[i])) for i in 1:nbonds]
    end
    total_cost = sum(costs)
    target_cost = total_cost / nprocs

    assignments = Vector{UnitRange{Int}}()

    i = 1  # bond index
    node = 1
    current_cost = 0
    range_start = 1

    while i <= nbonds && node < nprocs
        bond_cost = costs[i]

        if current_cost + bond_cost <= target_cost * 1.3
            # Add the current bond to the node's range
            current_cost += bond_cost
            i += 1
        else
            # Current node is full, move to the next node
            push!(assignments, range_start:i-1)
            node += 1
            current_cost = bond_cost
            range_start = i
            i += 1
        end
    end
    push!(assignments, range_start:nbonds)
    leftover = nprocs-node
    if leftover > 0 
        for k in 1:Int(ceil(leftover/node))
            for j in 1:(k == Int(ceil(leftover/node)) ? rem(leftover, node) : node)
                if j%2 == 1
                    indx = Int(j + (j-1)/2 * (k-1))
                    insert!(assignments, indx, assignments[indx])
                else
                    indx = Int(length(assignments)+2-j - (j/2)*(k-1))
                    insert!(assignments, indx, assignments[indx])
                end
            end
        end
    end
    works = [sum(costs[i]) for i in assignments]
    efficiency = total_cost / maximum(works)
    if efficiencycheck 
        return assignments, efficiency
    else
        return assignments
    end
end

"""
    _leaders(nprocs::Int, noderanges::Vector{UnitRange{Int}}) -> (leaders::Vector{Int}, leaderslist::Vector{Int})

Determine the leader processes among `nprocs` processes based on their assigned node ranges.

A process is considered a leader (`+1`) if its node range is equal to the next process's node range, and not a leader (`-1`) if its node range is equal to the previous process's node range. All other processes are marked as `0`. Only leaders are responsible for communication.

# Arguments
- `nprocs::Int`: The total number of processes.
- `noderanges::Vector{UnitRange{Int}}`: A vector specifying the node range assigned to each process.

# Returns
- `leaders::Vector{Int}`: An array where each entry is `1` for a leader, `-1` for a worker, and `0` otherwise.
- `leaderslist::Vector{Int}`: A list of process indices that are leaders and participate in communication.

# Notes
- Communication is performed only between leaders.
"""
function _leaders(nprocs::Int, noderanges::Vector{UnitRange{Int}})
    leaders = zeros(Int, nprocs)
    for i in 1:nprocs
        if i < nprocs
            if noderanges[i] == noderanges[i + 1]
                leaders[i] = 1
            end
        end
        if i > 1
            if noderanges[i] == noderanges[i - 1]
                leaders[i] = -1
            end
        end
    end
    leaderslist = []
    for i in 1:nprocs
        if leaders[i] != -1
            push!(leaderslist, i)
        end
    end
    return leaders, leaderslist
end

"""
multithreadPi(ValueType, f, localdims, Icombined, Jcombined)
Evaluate the function `f` on a grid defined by `Icombined` and `Jcombined` using multiple threads.
"""
function multithreadPi(::Type{ValueType}, f, localdims::Union{Vector{Int},NTuple{N,Int}}, Icombined::Vector{MultiIndex}, Jcombined::Vector{MultiIndex}) where {N,ValueType}
    Pi = zeros(ValueType, length(Icombined), length(Jcombined))
    nthreads = Threads.nthreads()
    chunk_size, remainder = divrem(length(Jcombined), nthreads)
    col_ranges = [((i - 1) * chunk_size + min(i - 1, remainder) + 1):(i * chunk_size + min(i, remainder)) for i in 1:nthreads]
    @threads for tid in 1:nthreads
        if !isempty(col_ranges[tid])
            Pi[:, col_ranges[tid]] = filltensor(
                ValueType, f, localdims,
                Icombined, Jcombined[col_ranges[tid]], Val(0)
            )
        end
    end
    return Pi
end

function parallelfullsearch(::Type{ValueType}, f, tci, Icombined, Jcombined, teamsize, multithread_eval, teamjuliarank, subcomm) where {ValueType}
    if teamsize == 1
        t1 = time_ns()
        if multithread_eval
            Pi = multithreadPi(ValueType, f, tci.localdims, Icombined, Jcombined)
        else
            Pi = reshape(
                filltensor(ValueType, f, tci.localdims,
                Icombined, Jcombined, Val(0)),
                length(Icombined), length(Jcombined)
            )
        end
        t2 = time_ns()
        # For compilation purpouse with MPI
        Icombined_copy = Icombined
        Jcombined_copy = Jcombined
    else # Teamwork
        # Coordinate
        t1 = time_ns()
        Icombined_copy = MPI.bcast([Icombined], subcomm)[1]
        Jcombined_copy = MPI.bcast([Jcombined], subcomm)[1]
        # Subdivide
        chunksize, remainder = divrem(length(Jcombined_copy), teamsize)
        col_chunks = [chunksize + (i <= remainder ? 1 : 0) for i in 1:teamsize]
        row_chunks = [length(Icombined_copy) for _ in 1:teamsize]
        ranges = [(vcat([0],cumsum(col_chunks))[i] + 1):(cumsum(col_chunks)[i]) for i in 1:teamsize]
        Jcombined_copy_local = Jcombined_copy[ranges[teamjuliarank]]
        if !isempty(Jcombined_copy_local)
            tlocalPi = time_ns()
            if multithread_eval
                localPi = multithreadPi(ValueType, f, tci.localdims, Icombined_copy, Jcombined_copy_local)
            else
                localPi = reshape(
                    filltensor(ValueType, f, tci.localdims,
                    Icombined_copy, Jcombined_copy_local, Val(0)),
                    length(Icombined_copy), length(Jcombined_copy_local)
                )
            end
            tlocalPi = (time_ns() - tlocalPi) * 1e-9
        else
            localPi = zeros(length(Icombined_copy), length(Jcombined_copy_local))
        end
        # Unite
        Pi = zeros(length(Icombined_copy), length(Jcombined_copy))
        sizes = vcat(row_chunks', col_chunks')
        counts = vec(prod(sizes, dims=1))
        Pi_vbuf = VBuffer(Pi, counts)
        MPI.Allgatherv!(localPi, Pi_vbuf, subcomm)
        t2 = time_ns()
    end
    return Pi, t1, t2
end
"""
Update pivots at bond `b` of `tci` using the TCI2 algorithm.
Site tensors will be invalidated.
"""
function updatepivots!(
    tci::TensorCI2{ValueType},
    b::Int,
    f::F,
    leftorthogonal::Bool;
    reltol::Float64=1e-14,
    abstol::Float64=1e-14, #it was 0...
    maxbonddim::Int=typemax(Int),
    sweepdirection::Symbol=:forward,
    pivotsearch::Symbol=:full,
    verbosity::Int=0,
    extraIset::Vector{MultiIndex}=MultiIndex[],
    extraJset::Vector{MultiIndex}=MultiIndex[],
    estimatedbond::Int=100,
    interbond::Bool=true,
    multithread_eval::Bool=false,
    subcomm=nothing
) where {F,ValueType}
    invalidatesitetensors!(tci)


    if sweepdirection == :parallel && MPI.Initialized()
        comm = MPI.COMM_WORLD
        mpirank = MPI.Comm_rank(comm)
        juliarank = mpirank + 1
        nprocs = MPI.Comm_size(comm)
        noderanges = _noderanges(nprocs, length(tci) - 1, tci.localdims[1], estimatedbond; interbond)
        leaders, leaderslist = _leaders(nprocs, noderanges)
        teamrank = MPI.Comm_rank(subcomm)
        teamjuliarank = teamrank + 1
        teamsize = MPI.Comm_size(subcomm)
    end

    Icombined = union(kronecker(tci.Iset[b], tci.localdims[b]), extraIset)
    Jcombined = union(kronecker(tci.localdims[b+1], tci.Jset[b+1]), extraJset)

    luci = if pivotsearch === :full
        if sweepdirection == :parallel && MPI.Initialized()
            Pi, t1, t2 = parallelfullsearch(ValueType, f, tci, Icombined, Jcombined, teamsize, multithread_eval, teamjuliarank, subcomm)
        else # Serial
            t1 = time_ns()
            if multithread_eval
                Pi = multithreadPi(ValueType, f, tci.localdims, Icombined, Jcombined)
            else
                Pi = reshape(
                    filltensor(ValueType, f, tci.localdims,
                    Icombined, Jcombined, Val(0)),
                    length(Icombined), length(Jcombined)
                )
            end
            t2 = time_ns()
        end
        updatemaxsample!(tci, Pi)
        luci = MatrixLUCI(
            Pi,
            reltol=reltol,
            abstol=abstol,
            maxrank=maxbonddim,
            leftorthogonal=leftorthogonal
        )
        t3 = time_ns()
        if verbosity > 2
            x, y = length(Icombined), length(Jcombined)
            println("    Computing Pi ($x x $y) at bond $b: $(1e-9*(t2-t1)) sec, LU: $(1e-9*(t3-t2)) sec")
        end
        luci
    elseif pivotsearch === :rook
        t1 = time_ns()
        I0 = Int.(Iterators.filter(!isnothing, findfirst(isequal(i), Icombined) for i in tci.Iset[b+1]))::Vector{Int}
        J0 = Int.(Iterators.filter(!isnothing, findfirst(isequal(j), Jcombined) for j in tci.Jset[b]))::Vector{Int}
        t2 = time_ns()
        if verbosity > 2
            x, y = length(Icombined), length(Jcombined)
            print("    Computing Pi ($x x $y) at bond $b: ")
        end
        if sweepdirection == :parallel && MPI.Initialized()
            I0 = MPI.bcast([I0], subcomm)[1]
            J0 = MPI.bcast([J0], subcomm)[1]
            Icombined_copy = MPI.bcast([Icombined], subcomm)[1]
            Jcombined_copy = MPI.bcast([Jcombined], subcomm)[1]
            Pif = SubMatrix{ValueType}(f, Icombined_copy, Jcombined_copy)
            res = MatrixLUCI(
                ValueType,
                Pif,
                (length(Icombined_copy), length(Jcombined_copy)),
                I0, J0;
                reltol=reltol, abstol=abstol,
                maxrank=maxbonddim,
                leftorthogonal=leftorthogonal,
                pivotsearch=:rook,
                usebatcheval=true,
                leaders=leaders,leaderslist=leaderslist, subcomm=subcomm
            )
            MPI.Barrier(subcomm)
        else # Serial
            Pif = SubMatrix{ValueType}(f, Icombined, Jcombined)
            res = MatrixLUCI(
                ValueType,
                Pif,
                (length(Icombined), length(Jcombined)),
                I0, J0;
                reltol=reltol, abstol=abstol,
                maxrank=maxbonddim,
                leftorthogonal=leftorthogonal,
                pivotsearch=:rook,
                usebatcheval=true,
            )
        end
        updatemaxsample!(tci, [ValueType(Pif.maxsamplevalue)])

        t3 = time_ns()

        # Fall back to full search if rook search fails
        if npivots(res) == 0
            if sweepdirection == :parallel && MPI.Initialized()
                Pi, _, _ = parallelfullsearch(ValueType, f, tci, Icombined, Jcombined, teamsize, multithread_eval, teamjuliarank, subcomm)
            else # Serial
                t1 = time_ns()
                if multithread_eval
                    Pi = multithreadPi(ValueType, f, tci.localdims, Icombined, Jcombined)
                else
                    Pi = reshape(
                        filltensor(ValueType, f, tci.localdims,
                        Icombined, Jcombined, Val(0)),
                        length(Icombined), length(Jcombined)
                    )
                end
                t2 = time_ns()
            end
            updatemaxsample!(tci, Pi)
            res = MatrixLUCI(
                Pi,
                reltol=reltol,
                abstol=abstol,
                maxrank=maxbonddim,
                leftorthogonal=leftorthogonal
            )
        end

        t4 = time_ns()
        #if verbosity > 2
        #    x, y = length(Icombined), length(Jcombined)
        #    println("    Computing Pi ($x x $y) at bond $b: $(1e-9*(t2-t1)) sec, LU: $(1e-9*(t3-t2)) sec, fall back to full: $(1e-9*(t4-t3)) sec")
        #end
        if verbosity > 2
            x, y = length(Icombined), length(Jcombined)
            println("$(1e-9*(t2-t1)) sec, LU: $(1e-9*(t3-t2)) sec, fall back to full: $(1e-9*(t4-t3)) sec")
        end
        res
    else
        throw(ArgumentError("Unknown pivot search strategy $pivotsearch. Choose from :rook, :full."))
    end
    # Receive after the send
    if sweepdirection == :parallel && MPI.Initialized()
        sreq = MPI.Request[]
        if leaders[juliarank] != -1
            if length(noderanges[juliarank]) == 1 && b == noderanges[juliarank][1] && juliarank != leaderslist[1] && juliarank != leaderslist[end] # If processor has only 1 bond then communicates both left and right
                currentleader = findfirst(isequal(juliarank), leaderslist)
                if currentleader != nothing
                    push!(sreq, MPI.isend([Jcombined[colindices(luci)]], comm; dest=leaderslist[currentleader - 1] - 1, tag=(2*b+1)))
                    push!(sreq, MPI.isend([Icombined[rowindices(luci)]], comm; dest=leaderslist[currentleader + 1] - 1, tag=2*(b+1)))
                else
                    println("Error! Missmatch between leaders and leaderslist, unexpected behaviour! Please open an issue")
                end
            elseif b == noderanges[juliarank][1] && juliarank != leaderslist[1] # processor communicates left
                currentleader = findfirst(isequal(juliarank), leaderslist)
                if currentleader != nothing
                    push!(sreq, MPI.isend([Jcombined[colindices(luci)]], comm; dest=leaderslist[currentleader - 1] - 1, tag=(2*b+1)))
                else
                    println("Error! Missmatch between leaders and leaderslist, unexpected behaviour! Please open an issue")
                end
                tci.Iset[b+1] = Icombined[rowindices(luci)]
            elseif b == noderanges[juliarank][end] && juliarank != leaderslist[end] # processor communicates right
                currentleader = findfirst(isequal(juliarank), leaderslist)
                if currentleader != nothing
                    push!(sreq, MPI.isend([Icombined[rowindices(luci)]], comm; dest=leaderslist[currentleader + 1] - 1, tag=2*(b+1)))
                else
                    println("Error! Missmatch between leaders and leaderslist, unexpected behaviour! Please open an issue")
                end
                tci.Jset[b] = Jcombined[colindices(luci)]
            else # normal updates without MPI communications
                tci.Iset[b+1] = Icombined[rowindices(luci)]
                tci.Jset[b] = Jcombined[colindices(luci)]
            end
        end
    else
        tci.Iset[b+1] = Icombined[rowindices(luci)]
        tci.Jset[b] = Jcombined[colindices(luci)]
    end
    if length(extraIset) == 0 && length(extraJset) == 0 && sweepdirection != :parallel
        setsitetensor!(tci, b, left(luci))
        setsitetensor!(tci, b + 1, right(luci))
    end
    updateerrors!(tci, b, pivoterrors(luci))
    nothing
end

function convergencecriterion(
    ranks::AbstractVector{Int},
    errors::AbstractVector{Float64},
    nglobalpivots::AbstractVector{Int},
    tolerance::Float64,
    maxbonddim::Int,
    ncheckhistory::Int;
    checkconvglobalpivot::Bool=true
)::Bool
    if length(errors) < ncheckhistory
        return false
    end
    lastranks = last(ranks, ncheckhistory)
    lastngpivots = last(nglobalpivots, ncheckhistory)
    return (
        all(last(errors, ncheckhistory) .< tolerance) &&
        (checkconvglobalpivot ? all(lastngpivots .== 0) : true) &&
        minimum(lastranks) == lastranks[end]
    ) || all(lastranks .>= maxbonddim)
end


"""
    GlobalPivotSearchInput(tci::TensorCI2{ValueType}) where {ValueType}

Construct a GlobalPivotSearchInput from a TensorCI2 object.
"""
function GlobalPivotSearchInput(tci::TensorCI2{ValueType}) where {ValueType}
    return GlobalPivotSearchInput{ValueType}(
        tci.localdims,
        TensorTrain(tci),
        tci.maxsamplevalue,
        tci.Iset,
        tci.Jset
    )
end


"""
    function optimize!(
        tci::TensorCI2{ValueType},
        f;
        tolerance::Float64=1e-8,
        maxbonddim::Int=typemax(Int),
        maxiter::Int=200,
        sweepstrategy::Symbol=:backandforth,
        pivotsearch::Symbol=:full,
        verbosity::Int=0,
        loginterval::Int=10,
        normalizeerror::Bool=true,
        ncheckhistory=3,
        maxnglobalpivot::Int=5,
        nsearchglobalpivot::Int=5,
        tolmarginglobalsearch::Float64=10.0,
        strictlynested::Bool=false,
        checkbatchevaluatable::Bool=false,
        multithread_eval::Bool=false,
        estimatedbond::Int=100,
        interbond::Bool=true
    ) where {ValueType}

Perform optimization sweeps using the TCI2 algorithm. This will sucessively improve the TCI approximation of a function until it fits `f` with an error smaller than `tolerance`, or until the maximum bond dimension (`maxbonddim`) is reached.

Arguments:
- `tci::TensorCI2{ValueType}`: The TCI to optimize.
- `f`: The function to fit.
- `f` is the function to be interpolated. `f` should have a single parameter, which is a vector of the same length as `localdims`. The return type should be `ValueType`.
- `localdims::Union{Vector{Int},NTuple{N,Int}}` is a `Vector` (or `Tuple`) that contains the local dimension of each index of `f`.
- `tolerance::Float64` is a float specifying the target tolerance for the interpolation. Default: `1e-8`.
- `maxbonddim::Int` specifies the maximum bond dimension for the TCI. Default: `typemax(Int)`, i.e. effectively unlimited.
- `maxiter::Int` is the maximum number of iterations (i.e. optimization sweeps) before aborting the TCI construction. Default: `200`.
- `sweepstrategy::Symbol` specifies whether to sweep forward (:forward), backward (:backward), back and forth (:backandforth) or in parallel (:parallel) during optimization. Default: `:backandforth`.
- `pivotsearch::Symbol` determins how pivots are searched (`:full` or `:rook`). Default: `:full`.
- `verbosity::Int` can be set to `>= 1` to get convergence information on standard output during optimization. Default: `0`.
- `loginterval::Int` can be set to `>= 1` to specify how frequently to print convergence information. Default: `10`.
- `normalizeerror::Bool` determines whether to scale the error by the maximum absolute value of `f` found during sampling. If set to `false`, the algorithm continues until the *absolute* error is below `tolerance`. If set to `true`, the algorithm uses the absolute error divided by the maximum sample instead. This is helpful if the magnitude of the function is not known in advance. Default: `true`.
- `ncheckhistory::Int` is the number of history points to use for convergence checks. Default: `3`.
- `globalpivotfinder::Union{AbstractGlobalPivotFinder, Nothing}` is a global pivot finder to use for searching global pivots. Default: `nothing`. If `nothing`, a default global pivot finder is used.
- `maxnglobalpivot::Int` can be set to `>= 0`. Default: `5`. The maximum number of global pivots to add in each iteration.
- `strictlynested::Bool` determines whether to preserve partial nesting in the TCI algorithm. Default: `false`.
- `checkbatchevaluatable::Bool` Check if the function `f` is batch evaluatable. Default: `false`.
<<<<<<< HEAD
- `multithread_eval::Bool` determines whether to use multithreading for function evaluation. Default: `false`.
- `estimatedbond::Int` is the estimated bond dimension after compression, set by the user to help balance the workload. Default: `100`.
- `interbond::Bool` determines whether to distribute the workload across bonds or not. Default: `true`.
=======
- `checkconvglobalpivot::Bool` Check if the global pivot finder is converged. Default: `true`. In the future, this will be set to `false` by default.

Arguments (deprecated):
- `pivottolerance::Float64` is the tolerance for the pivot search. Deprecated.
- `nsearchglobalpivot::Int` is the number of search points for the global pivot finder. Deprecated.
- `tolmarginglobalsearch::Float64` is the tolerance for the global pivot finder. Deprecated.
>>>>>>> 65ce12c0

Notes:
- Set `tolerance` to be > 0 or `maxbonddim` to some reasonable value. Otherwise, convergence is not reachable.
- By default, no caching takes place. Use the [`CachedFunction`](@ref) wrapper if your function is expensive to evaluate.


See also: [`crossinterpolate2`](@ref), [`optfirstpivot`](@ref), [`CachedFunction`](@ref), [`crossinterpolate1`](@ref)
"""
function optimize!(
    tci::TensorCI2{ValueType},
    f;
    tolerance::Union{Float64, Nothing}=nothing,
    pivottolerance::Union{Float64, Nothing}=nothing,
    maxbonddim::Int=typemax(Int),
    maxiter::Int=20,
    sweepstrategy::Symbol=:backandforth,
    pivotsearch::Symbol=:full,
    verbosity::Int=0,
    loginterval::Int=10,
    normalizeerror::Bool=true,
    ncheckhistory::Int=3,
    globalpivotfinder::Union{AbstractGlobalPivotFinder, Nothing}=nothing,
    maxnglobalpivot::Int=5,
    nsearchglobalpivot::Int=5,
    tolmarginglobalsearch::Float64=10.0,
    strictlynested::Bool=false,
    checkbatchevaluatable::Bool=false,
<<<<<<< HEAD
    multithread_eval::Bool=false,
    estimatedbond::Int=100,
    interbond::Bool=true
=======
    checkconvglobalpivot::Bool=true
>>>>>>> 65ce12c0
) where {ValueType}
    errors = Float64[]
    ranks = Int[]
    nglobalpivots = Int[]
    local tol::Float64

    if checkbatchevaluatable && !(f isa BatchEvaluator)
        error("Function `f` is not batch evaluatable")
    end

    if nsearchglobalpivot > 0 && nsearchglobalpivot < maxnglobalpivot
        error("nsearchglobalpivot < maxnglobalpivot!")
    end

    # Deprecate the pivottolerance option
    if !isnothing(pivottolerance)
        if !isnothing(tolerance) && (tolerance != pivottolerance)
            throw(ArgumentError("Got different values for pivottolerance and tolerance in optimize!(TCI2). For TCI2, both of these options have the same meaning. Please assign only `tolerance`."))
        else
            @warn "The option `pivottolerance` of `optimize!(tci::TensorCI2, f)` is deprecated. Please update your code to use `tolerance`, as `pivottolerance` will be removed in the future."
            tol = pivottolerance
        end
    elseif !isnothing(tolerance)
        tol = tolerance
    else # pivottolerance == tolerance == nothing, therefore set tol to default value
        tol = 1e-8
    end

    tstart = time_ns()

    if maxbonddim >= typemax(Int) && tol <= 0
        throw(ArgumentError(
            "Specify either tolerance > 0 or some maxbonddim; otherwise, the convergence criterion is not reachable!"
        ))
    end

<<<<<<< HEAD
    if (sweepstrategy == :parallel) && !MPI.Initialized()
        println("Warning! Parallel strategy has been chosen, but MPI is not initialized, please use initializempi() before using crossinterpolate2()/quanticscrossinterpolate() and use finalizempi() afterwards")
    end

    if sweepstrategy == :parallel && MPI.Initialized()
        comm = MPI.COMM_WORLD
        mpirank = MPI.Comm_rank(comm)
        juliarank = mpirank + 1
	    nprocs = MPI.Comm_size(comm)
        noderanges = _noderanges(nprocs, length(tci) - 1, tci.localdims[1], estimatedbond; interbond)
        leaders, leaderslist = _leaders(nprocs, noderanges)
=======
    # Create the global pivot finder
    finder = if isnothing(globalpivotfinder)
        DefaultGlobalPivotFinder(
            nsearch=nsearchglobalpivot,
            maxnglobalpivot=maxnglobalpivot,
            tolmarginglobalsearch=tolmarginglobalsearch
        )
    else
        globalpivotfinder
>>>>>>> 65ce12c0
    end

    globalpivots = MultiIndex[]
    for iter in 1:maxiter
        errornormalization = normalizeerror ? tci.maxsamplevalue : 1.0
        abstol = tol * errornormalization;

        if verbosity > 1
            println("  Walltime $(1e-9*(time_ns() - tstart)) sec: starting 2site sweep")
            flush(stdout)
        end

        sweep2site!(
            tci, f, 2;
            iter1 = 1,
            abstol=abstol,
            maxbonddim=maxbonddim,
            pivotsearch=pivotsearch,
            strictlynested=strictlynested,
            verbosity=verbosity,
            sweepstrategy=sweepstrategy,
            fillsitetensors=true,
            estimatedbond=estimatedbond,
            interbond=interbond,
            multithread_eval=multithread_eval
            )
        if verbosity > 0 && length(globalpivots) > 0 && mod(iter, loginterval) == 0
            abserr = [abs(evaluate(tci, p) - f(p)) for p in globalpivots]
            nrejections = length(abserr .> abstol)
            if nrejections > 0
                println("  Rejected $(nrejections) global pivots added in the previous iteration, errors are $(abserr)")
                flush(stdout)
            end
        end
        push!(errors, pivoterror(tci))

        if verbosity > 1
            println("  Walltime $(1e-9*(time_ns() - tstart)) sec: start searching global pivots")
            flush(stdout)
        end

        # Find global pivots where the error is too large
<<<<<<< HEAD
        # Such gloval pivots are added to the TCI, invalidating site tensors.
        if sweepstrategy != :parallel
            globalpivots = searchglobalpivots(
                tci, f, tolmarginglobalsearch * abstol,
                verbosity=verbosity,
                maxnglobalpivot=maxnglobalpivot,
                nsearch=nsearchglobalpivot
            )
            addglobalpivots!(tci, globalpivots)
            push!(nglobalpivots, length(globalpivots))
        end
=======
        input = GlobalPivotSearchInput(tci)
        globalpivots = finder(
            input, f, abstol;
            verbosity=verbosity,
            rng=Random.default_rng()
        )
        addglobalpivots!(tci, globalpivots)
        push!(nglobalpivots, length(globalpivots))
>>>>>>> 65ce12c0

        if verbosity > 1
            println("  Walltime $(1e-9*(time_ns() - tstart)) sec: done searching global pivots")
            flush(stdout)
        end

        push!(ranks, rank(tci))
        if verbosity > 0 && mod(iter, loginterval) == 0
            println("iteration = $iter, rank = $(last(ranks)), error= $(last(errors)), maxsamplevalue= $(tci.maxsamplevalue), nglobalpivot=$(length(globalpivots))")
            flush(stdout)
        end
<<<<<<< HEAD
        # Checks if every processor has converged with its own subtrain
        if sweepstrategy == :parallel && MPI.Initialized()
            converged = leaders[juliarank] == -1 || convergencecriterion(ranks, errors, nglobalpivots, abstol, maxbonddim, ncheckhistory)
            MPI.Barrier(comm)
            global_converged = MPI.Allreduce(converged, MPI.LAND, comm)
            if global_converged # If all the processors have converged
                break
            end
        elseif convergencecriterion(
            ranks, errors, nglobalpivots, abstol, maxbonddim, ncheckhistory
=======
        if convergencecriterion(
            ranks, errors,
            nglobalpivots,
            abstol, maxbonddim, ncheckhistory;
            checkconvglobalpivot=checkconvglobalpivot
>>>>>>> 65ce12c0
        )
            break
        end
    end

    # After convergence
    # Allgatherv! not possible given type constraints
    if sweepstrategy == :parallel && MPI.Initialized()
        if juliarank == 1 # If we are the first processor, we take all the information from the other processes
            for leader in leaderslist[2:end]
                for b in noderanges[leader]
                    tci.Iset[b] = MPI.recv(comm; source=leader - 1, tag=2*(b))[1]
                    tci.Jset[b+1] = MPI.recv(comm; source=leader - 1, tag=2*(b+1)+1)[1]
                    if leader == leaderslist[end]
                        tci.Iset[length(tci)] = MPI.recv(comm; source=leader - 1, tag=2*(length(tci)+1)+1)[1]
                    end
                end
            end
        else # Other processors pass the infomation to the first one
            if leaders[juliarank] != -1
                for b in noderanges[juliarank]
                    MPI.send([tci.Iset[b]], comm; dest=0, tag=2*(b))
                    MPI.send([tci.Jset[b+1]], comm; dest=0, tag=2*(b+1)+1)
                    if juliarank == leaderslist[end]
                        MPI.send([tci.Iset[length(tci)]], comm; dest=0, tag=2*(length(tci)+1)+1)
                    end
                end
            end
        end
        # BCast to all, so that all nodes have full knowledge
        tci.Iset = MPI.bcast(tci.Iset, comm)
        tci.Jset = MPI.bcast(tci.Jset, comm)
    end

    # Extra one sweep by the 1-site update to
    #  (1) Remove unnecessary pivots added by global pivots
    #      Note: a pivot matrix can be non-square after adding global pivots,
    #            or the bond dimension exceeds maxbonddim
    #  (2) Compute site tensors
    errornormalization = normalizeerror ? tci.maxsamplevalue : 1.0
    abstol = tol * errornormalization;
    sweep1site!(
        tci,
        f,
        abstol=abstol,
        maxbonddim=maxbonddim,
    )

    _sanitycheck(tci)

    return ranks, errors ./ errornormalization
end

"""
Perform 2site sweeps on a TCI2.
"""
function sweep2site!(
    tci::TensorCI2{ValueType}, f, niter::Int;
    iter1::Int=1,
    abstol::Float64=1e-8,
    maxbonddim::Int=typemax(Int),
    sweepstrategy::Symbol=:backandforth,
    pivotsearch::Symbol=:full,
    verbosity::Int=0,
    strictlynested::Bool=false,
    fillsitetensors::Bool=true,
    estimatedbond::Int=100,
    interbond::Bool=true,
    multithread_eval::Bool=false
) where {ValueType}
    invalidatesitetensors!(tci)

    n = length(tci)

    if sweepstrategy == :parallel && MPI.Initialized()
        comm = MPI.COMM_WORLD
        mpirank = MPI.Comm_rank(comm)
        juliarank = mpirank + 1
        nprocs = MPI.Comm_size(comm)
    end

    for iter in iter1:iter1+niter-1
        extraIset = [MultiIndex[] for _ in 1:n]
        extraJset = [MultiIndex[] for _ in 1:n]
        if !strictlynested && length(tci.Iset_history) > 0
            extraIset = tci.Iset_history[end]
            extraJset = tci.Jset_history[end]
        end

        push!(tci.Iset_history, deepcopy(tci.Iset))
        push!(tci.Jset_history, deepcopy(tci.Jset))

        flushpivoterror!(tci)
        if sweepstrategy == :parallel && MPI.Initialized()
            noderanges = _noderanges(nprocs, length(tci) - 1, tci.localdims[1], estimatedbond; interbond)
            leaders, leaderslist = _leaders(nprocs, noderanges)
            colors = zeros(Int,nprocs)
            count = -1
            for i in 1:length(colors)
                if leaders[i] != -1
                    count += 1
                end
                colors[i] = count
            end
            color = colors[juliarank]
            subcomm = MPI.Comm_split(comm, color, mpirank)
            for bondindex in noderanges[juliarank]
                updatepivots!(
                    tci, bondindex, f, true;
                    abstol=abstol,
                    maxbonddim=maxbonddim,
                    sweepdirection=:parallel,
                    pivotsearch=pivotsearch,
                    verbosity=verbosity,
                    extraIset=extraIset[bondindex+1],
                    extraJset=extraJset[bondindex],
                    estimatedbond=estimatedbond,
                    interbond=interbond,
                    multithread_eval=multithread_eval,
                    subcomm = subcomm
                )
            end
            for b in noderanges[juliarank]
                if leaders[juliarank] != -1
                    if b == noderanges[juliarank][1] && juliarank != leaderslist[1]
                        currentleader = findfirst(isequal(juliarank), leaderslist)
                        if currentleader != nothing
                            tci.Iset[b] = MPI.recv(comm; source=leaderslist[currentleader - 1] - 1, tag=2*b)[1]
                        else
                            println("Error! Missmatch between leaders and leaderslist, unexpected behaviour! Please open an issue")
                        end
                    end
                    if b == noderanges[juliarank][end] && juliarank != leaderslist[end]
                        currentleader = findfirst(isequal(juliarank), leaderslist)
                        if currentleader != nothing
                            tci.Jset[b + 1] = MPI.recv(comm; source=leaderslist[currentleader + 1] - 1, tag=2*(b + 1) + 1)[1]
                        else
                            println("Error! Missmatch between leaders and leaderslist, unexpected behaviour! Please open an issue")
                        end
                    end
                end
            end
        elseif forwardsweep(sweepstrategy, iter) # forward sweep
            for bondindex in 1:n-1
                updatepivots!(
                    tci, bondindex, f, true;
                    abstol=abstol,
                    maxbonddim=maxbonddim,
                    sweepdirection=:forward,
                    pivotsearch=pivotsearch,
                    verbosity=verbosity,
                    extraIset=extraIset[bondindex+1],
                    extraJset=extraJset[bondindex],
                    multithread_eval=multithread_eval
                )
            end
        else # backward sweep
            for bondindex in (n-1):-1:1
                updatepivots!(
                    tci, bondindex, f, false;
                    abstol=abstol,
                    maxbonddim=maxbonddim,
                    sweepdirection=:backward,
                    pivotsearch=pivotsearch,
                    verbosity=verbosity,
                    extraIset=extraIset[bondindex+1],
                    extraJset=extraJset[bondindex],
                    multithread_eval=multithread_eval
                )
            end
        end
    end

    if fillsitetensors && sweepstrategy != :parallel
        fillsitetensors!(tci, f)
    end
    nothing
end

@doc raw"""
    function crossinterpolate2(
        ::Type{ValueType},
        f,
        localdims::Union{Vector{Int},NTuple{N,Int}},
        initialpivots::Vector{MultiIndex}=[ones(Int, length(localdims))];
<<<<<<< HEAD
        tolerance::Float64=1e-8,
        pivottolerance::Float64=tolerance,
        maxbonddim::Int=typemax(Int),
        maxiter::Int=200,
        sweepstrategy::Symbol=:backandforth,
        pivotsearch::Symbol=:full,
        verbosity::Int=0,
        loginterval::Int=10,
        normalizeerror::Bool=true,
        ncheckhistory=3,
        maxnglobalpivot::Int=5,
        nsearchglobalpivot::Int=5,
        tolmarginglobalsearch::Float64=10.0,
        strictlynested::Bool=false,
        checkbatchevaluatable::Bool=false,
        multithread_eval::Bool=false,
        estimatedbond::Int=100,
        interbond::Bool=true
=======
        kwargs...
>>>>>>> 65ce12c0
    ) where {ValueType,N}

Cross interpolate a function ``f(\mathbf{u})`` using the TCI2 algorithm. Here, the domain of ``f`` is ``\mathbf{u} \in [1, \ldots, d_1] \times [1, \ldots, d_2] \times \ldots \times [1, \ldots, d_{\mathscr{L}}]`` and ``d_1 \ldots d_{\mathscr{L}}`` are the local dimensions.

Arguments:
- `ValueType` is the return type of `f`. Automatic inference is too error-prone.
- `f` is the function to be interpolated. `f` should have a single parameter, which is a vector of the same length as `localdims`. The return type should be `ValueType`.
- `localdims::Union{Vector{Int},NTuple{N,Int}}` is a `Vector` (or `Tuple`) that contains the local dimension of each index of `f`.
- `initialpivots::Vector{MultiIndex}` is a vector of pivots to be used for initialization. Default: `[1, 1, ...]`.
<<<<<<< HEAD
- `tolerance::Float64` is a float specifying the target tolerance for the interpolation. Default: `1e-8`.
- `pivottolerance::Float64` is a float that specifies the tolerance for adding new pivots, i.e. the truncation of tensor train bonds. It should be <= tolerance, otherwise convergence may be impossible. Default: `tolerance`.
- `maxbonddim::Int` specifies the maximum bond dimension for the TCI. Default: `typemax(Int)`, i.e. effectively unlimited.
- `maxiter::Int` is the maximum number of iterations (i.e. optimization sweeps) before aborting the TCI construction. Default: `200`.
- `sweepstrategy::Symbol` specifies whether to sweep forward (:forward), backward (:backward), or back and forth (:backandforth) or in parallel (:parallel) during optimization. Default: `:backandforth`.
- `pivotsearch::Symbol` determins how pivots are searched (`:full` or `:rook`). Default: `:full`.
- `verbosity::Int` can be set to `>= 1` to get convergence information on standard output during optimization. Default: `0`.
- `loginterval::Int` can be set to `>= 1` to specify how frequently to print convergence information. Default: `10`.
- `normalizeerror::Bool` determines whether to scale the error by the maximum absolute value of `f` found during sampling. If set to `false`, the algorithm continues until the *absolute* error is below `tolerance`. If set to `true`, the algorithm uses the absolute error divided by the maximum sample instead. This is helpful if the magnitude of the function is not known in advance. Default: `true`.
- `ncheckhistory::Int` is the number of history points to use for convergence checks. Default: `3`.
- `maxnglobalpivot::Int` can be set to `>= 0`. Default: `5`.
- `nsearchglobalpivot::Int` can be set to `>= 0`. Default: `5`.
- `tolmarginglobalsearch` can be set to `>= 1.0`. Seach global pivots where the interpolation error is larger than the tolerance by `tolmarginglobalsearch`.  Default: `10.0`.
- `strictlynested::Bool=false` determines whether to preserve partial nesting in the TCI algorithm. Default: `true`.
- `checkbatchevaluatable::Bool` Check if the function `f` is batch evaluatable. Default: `false`.
- `estimatedbond::Int` Used by parallel scheme to optimize bond distribution. Default: `100`.
- `multithread_eval::Bool` determines whether to use multithreading for function evaluation. Default: `false`.
- `interbond::Bool` determines whether to distribute the workload across bonds or not. Default: `true`.
=======

Refer to [`optimize!`](@ref) for other keyword arguments such as `tolerance`, `maxbonddim`, `maxiter`.
>>>>>>> 65ce12c0

Notes:
- Set `tolerance` to be > 0 or `maxbonddim` to some reasonable value. Otherwise, convergence is not reachable.
- By default, no caching takes place. Use the [`CachedFunction`](@ref) wrapper if your function is expensive to evaluate.

See also: [`optimize!`](@ref), [`optfirstpivot`](@ref), [`CachedFunction`](@ref), [`crossinterpolate1`](@ref)
"""
function crossinterpolate2(
    ::Type{ValueType},
    f,
    localdims::Union{Vector{Int},NTuple{N,Int}},
    initialpivots::Vector{MultiIndex}=[ones(Int, length(localdims))];
    kwargs...
) where {ValueType,N}
    tci = TensorCI2{ValueType}(f, localdims, initialpivots)
    ranks, errors = optimize!(tci, f; kwargs...)
    return tci, ranks, errors
end

"""
Search global pivots where the interpolation error exceeds `abstol`.
"""
function searchglobalpivots(
    tci::TensorCI2{ValueType}, f, abstol;
    verbosity::Int=0,
    nsearch::Int = 100,
    maxnglobalpivot::Int = 5
)::Vector{MultiIndex} where {ValueType}
    if nsearch == 0 || maxnglobalpivot == 0
        return MultiIndex[]
    end

    if !issitetensorsavailable(tci)
        fillsitetensors!(tci, f)
    end

    pivots = Dict{Float64,MultiIndex}()
    ttcache = TTCache(tci)
    for _ in 1:nsearch
        pivot, error = _floatingzone(ttcache, f; earlystoptol = 10 * abstol, nsweeps=100)
        if error > abstol
            pivots[error] = pivot
        end
        if length(pivots) == maxnglobalpivot
            break
        end
    end

    if length(pivots) == 0
        if verbosity > 1
            println("  No global pivot found")
        end
        return MultiIndex[]
    end

    if verbosity > 1
        maxerr = maximum(keys(pivots))
        println("  Found $(length(pivots)) global pivots: max error $(maxerr)")
    end

    return [p for (_,p) in pivots]
end<|MERGE_RESOLUTION|>--- conflicted
+++ resolved
@@ -994,18 +994,15 @@
 - `maxnglobalpivot::Int` can be set to `>= 0`. Default: `5`. The maximum number of global pivots to add in each iteration.
 - `strictlynested::Bool` determines whether to preserve partial nesting in the TCI algorithm. Default: `false`.
 - `checkbatchevaluatable::Bool` Check if the function `f` is batch evaluatable. Default: `false`.
-<<<<<<< HEAD
 - `multithread_eval::Bool` determines whether to use multithreading for function evaluation. Default: `false`.
 - `estimatedbond::Int` is the estimated bond dimension after compression, set by the user to help balance the workload. Default: `100`.
 - `interbond::Bool` determines whether to distribute the workload across bonds or not. Default: `true`.
-=======
 - `checkconvglobalpivot::Bool` Check if the global pivot finder is converged. Default: `true`. In the future, this will be set to `false` by default.
 
 Arguments (deprecated):
 - `pivottolerance::Float64` is the tolerance for the pivot search. Deprecated.
 - `nsearchglobalpivot::Int` is the number of search points for the global pivot finder. Deprecated.
 - `tolmarginglobalsearch::Float64` is the tolerance for the global pivot finder. Deprecated.
->>>>>>> 65ce12c0
 
 Notes:
 - Set `tolerance` to be > 0 or `maxbonddim` to some reasonable value. Otherwise, convergence is not reachable.
@@ -1033,13 +1030,10 @@
     tolmarginglobalsearch::Float64=10.0,
     strictlynested::Bool=false,
     checkbatchevaluatable::Bool=false,
-<<<<<<< HEAD
     multithread_eval::Bool=false,
     estimatedbond::Int=100,
-    interbond::Bool=true
-=======
+    interbond::Bool=true,
     checkconvglobalpivot::Bool=true
->>>>>>> 65ce12c0
 ) where {ValueType}
     errors = Float64[]
     ranks = Int[]
@@ -1076,7 +1070,6 @@
         ))
     end
 
-<<<<<<< HEAD
     if (sweepstrategy == :parallel) && !MPI.Initialized()
         println("Warning! Parallel strategy has been chosen, but MPI is not initialized, please use initializempi() before using crossinterpolate2()/quanticscrossinterpolate() and use finalizempi() afterwards")
     end
@@ -1088,7 +1081,7 @@
 	    nprocs = MPI.Comm_size(comm)
         noderanges = _noderanges(nprocs, length(tci) - 1, tci.localdims[1], estimatedbond; interbond)
         leaders, leaderslist = _leaders(nprocs, noderanges)
-=======
+    end
     # Create the global pivot finder
     finder = if isnothing(globalpivotfinder)
         DefaultGlobalPivotFinder(
@@ -1098,7 +1091,6 @@
         )
     else
         globalpivotfinder
->>>>>>> 65ce12c0
     end
 
     globalpivots = MultiIndex[]
@@ -1141,28 +1133,16 @@
         end
 
         # Find global pivots where the error is too large
-<<<<<<< HEAD
-        # Such gloval pivots are added to the TCI, invalidating site tensors.
         if sweepstrategy != :parallel
-            globalpivots = searchglobalpivots(
-                tci, f, tolmarginglobalsearch * abstol,
+            input = GlobalPivotSearchInput(tci)
+            globalpivots = finder(
+                input, f, abstol;
                 verbosity=verbosity,
-                maxnglobalpivot=maxnglobalpivot,
-                nsearch=nsearchglobalpivot
+                rng=Random.default_rng()
             )
             addglobalpivots!(tci, globalpivots)
             push!(nglobalpivots, length(globalpivots))
         end
-=======
-        input = GlobalPivotSearchInput(tci)
-        globalpivots = finder(
-            input, f, abstol;
-            verbosity=verbosity,
-            rng=Random.default_rng()
-        )
-        addglobalpivots!(tci, globalpivots)
-        push!(nglobalpivots, length(globalpivots))
->>>>>>> 65ce12c0
 
         if verbosity > 1
             println("  Walltime $(1e-9*(time_ns() - tstart)) sec: done searching global pivots")
@@ -1174,24 +1154,16 @@
             println("iteration = $iter, rank = $(last(ranks)), error= $(last(errors)), maxsamplevalue= $(tci.maxsamplevalue), nglobalpivot=$(length(globalpivots))")
             flush(stdout)
         end
-<<<<<<< HEAD
         # Checks if every processor has converged with its own subtrain
         if sweepstrategy == :parallel && MPI.Initialized()
-            converged = leaders[juliarank] == -1 || convergencecriterion(ranks, errors, nglobalpivots, abstol, maxbonddim, ncheckhistory)
+            converged = leaders[juliarank] == -1 || convergencecriterion(ranks, errors, nglobalpivots, abstol, maxbonddim, ncheckhistory; checkconvglobalpivot=checkconvglobalpivot)
             MPI.Barrier(comm)
             global_converged = MPI.Allreduce(converged, MPI.LAND, comm)
             if global_converged # If all the processors have converged
                 break
             end
         elseif convergencecriterion(
-            ranks, errors, nglobalpivots, abstol, maxbonddim, ncheckhistory
-=======
-        if convergencecriterion(
-            ranks, errors,
-            nglobalpivots,
-            abstol, maxbonddim, ncheckhistory;
-            checkconvglobalpivot=checkconvglobalpivot
->>>>>>> 65ce12c0
+            ranks, errors, nglobalpivots, abstol, maxbonddim, ncheckhistory; checkconvglobalpivot=checkconvglobalpivot
         )
             break
         end
@@ -1377,28 +1349,7 @@
         f,
         localdims::Union{Vector{Int},NTuple{N,Int}},
         initialpivots::Vector{MultiIndex}=[ones(Int, length(localdims))];
-<<<<<<< HEAD
-        tolerance::Float64=1e-8,
-        pivottolerance::Float64=tolerance,
-        maxbonddim::Int=typemax(Int),
-        maxiter::Int=200,
-        sweepstrategy::Symbol=:backandforth,
-        pivotsearch::Symbol=:full,
-        verbosity::Int=0,
-        loginterval::Int=10,
-        normalizeerror::Bool=true,
-        ncheckhistory=3,
-        maxnglobalpivot::Int=5,
-        nsearchglobalpivot::Int=5,
-        tolmarginglobalsearch::Float64=10.0,
-        strictlynested::Bool=false,
-        checkbatchevaluatable::Bool=false,
-        multithread_eval::Bool=false,
-        estimatedbond::Int=100,
-        interbond::Bool=true
-=======
         kwargs...
->>>>>>> 65ce12c0
     ) where {ValueType,N}
 
 Cross interpolate a function ``f(\mathbf{u})`` using the TCI2 algorithm. Here, the domain of ``f`` is ``\mathbf{u} \in [1, \ldots, d_1] \times [1, \ldots, d_2] \times \ldots \times [1, \ldots, d_{\mathscr{L}}]`` and ``d_1 \ldots d_{\mathscr{L}}`` are the local dimensions.
@@ -1408,29 +1359,8 @@
 - `f` is the function to be interpolated. `f` should have a single parameter, which is a vector of the same length as `localdims`. The return type should be `ValueType`.
 - `localdims::Union{Vector{Int},NTuple{N,Int}}` is a `Vector` (or `Tuple`) that contains the local dimension of each index of `f`.
 - `initialpivots::Vector{MultiIndex}` is a vector of pivots to be used for initialization. Default: `[1, 1, ...]`.
-<<<<<<< HEAD
-- `tolerance::Float64` is a float specifying the target tolerance for the interpolation. Default: `1e-8`.
-- `pivottolerance::Float64` is a float that specifies the tolerance for adding new pivots, i.e. the truncation of tensor train bonds. It should be <= tolerance, otherwise convergence may be impossible. Default: `tolerance`.
-- `maxbonddim::Int` specifies the maximum bond dimension for the TCI. Default: `typemax(Int)`, i.e. effectively unlimited.
-- `maxiter::Int` is the maximum number of iterations (i.e. optimization sweeps) before aborting the TCI construction. Default: `200`.
-- `sweepstrategy::Symbol` specifies whether to sweep forward (:forward), backward (:backward), or back and forth (:backandforth) or in parallel (:parallel) during optimization. Default: `:backandforth`.
-- `pivotsearch::Symbol` determins how pivots are searched (`:full` or `:rook`). Default: `:full`.
-- `verbosity::Int` can be set to `>= 1` to get convergence information on standard output during optimization. Default: `0`.
-- `loginterval::Int` can be set to `>= 1` to specify how frequently to print convergence information. Default: `10`.
-- `normalizeerror::Bool` determines whether to scale the error by the maximum absolute value of `f` found during sampling. If set to `false`, the algorithm continues until the *absolute* error is below `tolerance`. If set to `true`, the algorithm uses the absolute error divided by the maximum sample instead. This is helpful if the magnitude of the function is not known in advance. Default: `true`.
-- `ncheckhistory::Int` is the number of history points to use for convergence checks. Default: `3`.
-- `maxnglobalpivot::Int` can be set to `>= 0`. Default: `5`.
-- `nsearchglobalpivot::Int` can be set to `>= 0`. Default: `5`.
-- `tolmarginglobalsearch` can be set to `>= 1.0`. Seach global pivots where the interpolation error is larger than the tolerance by `tolmarginglobalsearch`.  Default: `10.0`.
-- `strictlynested::Bool=false` determines whether to preserve partial nesting in the TCI algorithm. Default: `true`.
-- `checkbatchevaluatable::Bool` Check if the function `f` is batch evaluatable. Default: `false`.
-- `estimatedbond::Int` Used by parallel scheme to optimize bond distribution. Default: `100`.
-- `multithread_eval::Bool` determines whether to use multithreading for function evaluation. Default: `false`.
-- `interbond::Bool` determines whether to distribute the workload across bonds or not. Default: `true`.
-=======
 
 Refer to [`optimize!`](@ref) for other keyword arguments such as `tolerance`, `maxbonddim`, `maxiter`.
->>>>>>> 65ce12c0
 
 Notes:
 - Set `tolerance` to be > 0 or `maxbonddim` to some reasonable value. Otherwise, convergence is not reachable.
