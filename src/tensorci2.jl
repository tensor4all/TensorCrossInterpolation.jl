
"""
    mutable struct TensorCI2{ValueType} <: AbstractTensorTrain{ValueType}

Type that represents tensor cross interpolations created using the TCI2 algorithm. Users may want to create these using [`crossinterpolate2`](@ref) rather than calling a constructor directly.
"""
mutable struct TensorCI2{ValueType} <: AbstractTensorTrain{ValueType}
    Iset::Vector{Vector{MultiIndex}}
    Jset::Vector{Vector{MultiIndex}}
    localdims::Vector{Int}

    sitetensors::Vector{Array{ValueType,3}}

    "Error estimate for backtruncation of bonds."
    pivoterrors::Vector{Float64}
    "Error estimate per bond from last forward sweep."
    bonderrorsforward::Vector{Float64}
    "Error estimate per bond from last backward sweep."
    bonderrorsbackward::Vector{Float64}
    "Maximum sample for error normalization."
    maxsamplevalue::Float64

    Iset_history::Vector{Vector{Vector{MultiIndex}}}
    Jset_history::Vector{Vector{Vector{MultiIndex}}}

    function TensorCI2{ValueType}(
        localdims::Union{Vector{Int},NTuple{N,Int}}
    ) where {ValueType,N}
        length(localdims) > 1 || error("localdims should have at least 2 elements!")
        n = length(localdims)
        new{ValueType}(
            [Vector{MultiIndex}() for _ in 1:n],    # Iset
            [Vector{MultiIndex}() for _ in 1:n],    # Jset
            collect(localdims),                              # localdims
            [zeros(0, d, 0) for d in localdims],    # T
            [],                                     # pivoterrors
            zeros(length(localdims) - 1),           # bonderrors, forward sweep
            zeros(length(localdims) - 1),           # bonderrors, backward sweep
            0.0,                                    # maxsample
            Vector{Vector{MultiIndex}}[],           # Iset_history
            Vector{Vector{MultiIndex}}[],           # Jset_history
        )
    end
end

function TensorCI2{ValueType}(
    func::F,
    localdims::Union{Vector{Int},NTuple{N,Int}},
    initialpivots::Vector{MultiIndex}=[ones(Int, length(localdims))]
) where {F,ValueType,N}
    tci = TensorCI2{ValueType}(localdims)
    addglobalpivots!(tci, initialpivots)
<<<<<<< HEAD
=======
    tci.maxsamplevalue = maximum(abs, func.(initialpivots))
    abs(tci.maxsamplevalue) > 0.0 || error("maxsamplevalue is zero!")
    invalidatesitetensors!(tci)
>>>>>>> e42d7570
    return tci
end

@doc raw"""
    function printnestinginfo(tci::TensorCI2{T}) where {T}

Print information about fulfillment of the nesting criterion (``I_\ell < I_{\ell+1}`` and ``J_\ell < J_{\ell+1}``) on each pair of bonds ``\ell, \ell+1`` of `tci` to stdout.
"""
function printnestinginfo(tci::TensorCI2{T}) where {T}
    printnestinginfo(stdout, tci)
end

function linkdims(tci::TensorCI2{T})::Vector{Int} where {T}
    return [length(tci.Iset[b+1]) for b in 1:length(tci)-1]
end

"""
Invalidate the site tensor at bond `b`.
"""
function invalidatesitetensors!(tci::TensorCI2{T}) where {T}
    for b in 1:length(tci)
        tci.sitetensors[b] = zeros(T, 0, 0, 0)
    end
    nothing
end

"""
Return if site tensors are available
"""
function issitetensorsavailable(tci::TensorCI2{T}) where {T}
    return all(length(tci.sitetensors[b]) != 0 for b in 1:length(tci))
end


@doc raw"""
    function printnestinginfo(io::IO, tci::TensorCI2{T}) where {T}

Print information about fulfillment of the nesting criterion (``I_\ell < I_{\ell+1}`` and ``J_\ell < J_{\ell+1}``) on each pair of bonds ``\ell, \ell+1`` of `tci` to `io`.
"""
function printnestinginfo(io::IO, tci::TensorCI2{T}) where {T}
    println(io, "Nesting info: Iset")
    for i in 1:length(tci.Iset)-1
        if isnested(tci.Iset[i], tci.Iset[i+1], :row)
            println(io, "  Nested: $(i) < $(i+1)")
        else
            println(io, "  Not nested: $(i) !< $(i+1)")
        end
    end

    println(io)
    println(io, "Nesting info: Jset")
    for i in 1:length(tci.Jset)-1
        if isnested(tci.Jset[i+1], tci.Jset[i], :col)
            println(io, "  Nested: $(i+1) < $i")
        else
            println(io, "  Not nested: ! $(i+1) < $i")
        end
    end
end


function updatebonderror!(
    tci::TensorCI2{T}, b::Int, sweepdirection::Symbol, error::Float64
) where {T}
    if sweepdirection === :forward
        tci.bonderrorsforward[b] = error
    elseif sweepdirection === :backward
        tci.bonderrorsbackward[b] = error
    end
    nothing
end

function maxbonderror(tci::TensorCI2{T}) where {T}
    return max(maximum(tci.bonderrorsforward), maximum(tci.bonderrorsbackward))
end

function updatepivoterror!(tci::TensorCI2{T}, errors::AbstractVector{Float64}) where {T}
    erroriter = Iterators.map(max, padzero(tci.pivoterrors), padzero(errors))
    tci.pivoterrors = Iterators.take(
        erroriter,
        max(length(tci.pivoterrors), length(errors))
    ) |> collect
    nothing
end

function flushpivoterror!(tci::TensorCI2{T}) where {T}
    tci.pivoterrors = Float64[]
    nothing
end

function pivoterror(tci::TensorCI2{T}) where {T}
    return maxbonderror(tci)
end

function updateerrors!(
    tci::TensorCI2{T},
    b::Int,
    sweepdirection::Symbol,
    errors::AbstractVector{Float64},
    lastpivoterror::Float64
) where {T}
    updatebonderror!(tci, b, sweepdirection, lastpivoterror)
    updatepivoterror!(tci, errors)
    nothing
end


"""
Add global pivots to index sets
"""
function addglobalpivots!(
    tci::TensorCI2{ValueType},
    pivots::Vector{MultiIndex}
) where {ValueType}
    if any(length(tci) .!= length.(pivots))
        throw(DimensionMismatch("Please specify a pivot as one index per leg of the MPS."))
    end

    for pivot in pivots
        for b in 1:length(tci)
            pushunique!(tci.Iset[b], pivot[1:b-1])
            pushunique!(tci.Jset[b], pivot[b+1:end])
        end
    end

    if length(pivots) > 0
        invalidatesitetensors!(tci)
    end

    nothing
end


"""
Add global pivots to index sets and perform a 1site sweep
"""
function addglobalpivots1sitesweep!(
    tci::TensorCI2{ValueType},
    f::F,
    pivots::Vector{MultiIndex};
    reltol::Float64=1e-14,
    abstol::Float64=0.0,
    maxbonddim=typemax(Int)
) where {F,ValueType}
    addglobalpivots!(tci, pivots)
    makecanonical!(tci, f; reltol=reltol, abstol=abstol, maxbonddim=maxbonddim)
end


function existaspivot(
    tci::TensorCI2{ValueType},
    indexset::MultiIndex) where {ValueType}
    return [indexset[1:b-1] ∈ tci.Iset[b] && indexset[b+1:end] ∈ tci.Jset[b] for b in 1:length(tci)]
end


"""
Add global pivots to index sets and perform a 2site sweep.
Retry until all pivots are added or until `ntry` iterations are reached.
"""
function addglobalpivots2sitesweep!(
    tci::TensorCI2{ValueType},
    f::F,
    pivots::Vector{MultiIndex};
    tolerance::Float64=1e-8,
    normalizeerror::Bool=true,
    maxbonddim=typemax(Int),
    pivotsearch::Symbol=:full,
    verbosity::Int=0,
    ntry::Int=10,
    partialnesting::Bool=true
)::Int where {F,ValueType}
    if any(length(tci) .!= length.(pivots))
        throw(DimensionMismatch("Please specify a pivot as one index per leg of the MPS."))
    end

    pivots_ = pivots

    for _ in 1:ntry
        errornormalization = normalizeerror ? tci.maxsamplevalue : 1.0
        abstol = tolerance * errornormalization

        addglobalpivots!(tci, pivots_)

        sweep2site!(
            tci, f, 2;
            abstol=abstol,
            maxbonddim=maxbonddim,
            pivotsearch=pivotsearch,
            partialnesting=partialnesting,
            verbosity=verbosity)

        newpivots = [p for p in pivots if abs(evaluate(tci, p) - f(p)) > abstol]

        if verbosity > 0
            println("Trying to add $(length(pivots_)) global pivots, $(length(newpivots)) still remain.")
        end

        if length(newpivots) == 0 || Set(newpivots) == Set(pivots_)
            return length(newpivots)
        end

        pivots_ = newpivots
    end
    return length(pivots_)
end

function filltensor(
    ::Type{ValueType},
    f,
    localdims::Vector{Int},
    Iset::Vector{MultiIndex},
    Jset::Vector{MultiIndex},
    ::Val{M}
)::Array{ValueType,M+2} where {ValueType,M}
    if length(Iset) * length(Jset) == 0
        return Array{ValueType,M+2}(undef, ntuple(i->0, M+2)...)
    end

    N = length(localdims)
    nl = length(first(Iset))
    nr = length(first(Jset))
    ncent = N - nl - nr
    expected_size = (length(Iset), localdims[nl+1:nl+ncent]..., length(Jset))
    M == ncent || error("Invalid number of central indices")
    return reshape(
        _batchevaluate_dispatch(ValueType, f, localdims, Iset, Jset, Val(ncent)),
        expected_size...
    )
end


function kronecker(
    Iset::Union{Vector{MultiIndex},IndexSet{MultiIndex}},
    localdim::Int
)
    return MultiIndex[[is..., j] for is in Iset, j in 1:localdim][:]
end

function kronecker(
    localdim::Int,
    Jset::Union{Vector{MultiIndex},IndexSet{MultiIndex}}
)
    return MultiIndex[[i, js...] for i in 1:localdim, js in Jset][:]
end

function setT!(
    tci::TensorCI2{ValueType}, b::Int, T::AbstractArray{ValueType,N}
) where {ValueType,N}
    tci.sitetensors[b] = reshape(
        T,
        length(tci.Iset[b]),
        tci.localdims[b],
        length(tci.Jset[b])
    )
end


function rmbadpivots!(
    tci::TensorCI2{ValueType}, f, b::Int;
    reltol=1e-14, abstol=0.0
) where {ValueType}
    invalidatesitetensors!(tci)
    P = reshape(
        filltensor(ValueType, f, tci.localdims, tci.Iset[b+1], tci.Jset[b], Val(0)),
        length(tci.Iset[b+1]), length(tci.Jset[b]))
    updatemaxsample!(tci, P)
    F = MatrixLUCI(
        P,
        reltol=reltol,
        abstol=abstol,
        leftorthogonal=true
    )

    ndiag = sum(abs(F.lu.U[i,i]) > abstol && abs(F.lu.U[i,i]/F.lu.U[1,1]) > reltol for i in eachindex(diag(F.lu.U)))

    tci.Iset[b+1] = tci.Iset[b+1][rowindices(F)[1:ndiag]]
    tci.Jset[b] = tci.Jset[b][colindices(F)[1:ndiag]]
    return nothing
end


function setT!(
    tci::TensorCI2{ValueType}, f, b::Int; leftorthogonal=true
) where {ValueType}
    leftorthogonal || error("leftorthogonal==false is not supported!")

    Is = leftorthogonal ? kronecker(tci.Iset[b], tci.localdims[b]) : tci.Iset[b]
    Js = leftorthogonal ? tci.Jset[b] : kronecker(tci.localdims[b], tci.Jset[b])
    Pi1 = reshape(
        filltensor(ValueType, f, tci.localdims, tci.Iset[b], tci.Jset[b], Val(1)),
        length(Is), length(Js))
    updatemaxsample!(tci, Pi1)

    if (leftorthogonal && b == length(tci)) ||
        (!leftorthogonal && b == 1)
        setT!(tci, b, Pi1)
        return tci.sitetensors[b]
    end

    P = reshape(
        filltensor(ValueType, f, tci.localdims, tci.Iset[b+1], tci.Jset[b], Val(0)),
        length(tci.Iset[b+1]), length(tci.Jset[b]))

    Tmat = transpose(transpose(P) \ transpose(Pi1))
    tci.sitetensors[b] = reshape(Tmat, length(tci.Iset[b]), tci.localdims[b], length(tci.Iset[b+1]))
    return tci.sitetensors[b]
end


function updatemaxsample!(tci::TensorCI2{V}, samples::Array{V}) where {V}
    tci.maxsamplevalue = maxabs(tci.maxsamplevalue, samples)
end


function sweep1site!(
    tci::TensorCI2{ValueType},
    f,
    sweepdirection::Symbol=:forward;
    reltol::Float64=1e-14,
    abstol::Float64=0.0,
    maxbonddim::Int=typemax(Int),
    updatetensors::Bool=true
) where {ValueType}
    flushpivoterror!(tci)

    invalidatesitetensors!(tci)

    if !(sweepdirection === :forward || sweepdirection === :backward)
        throw(ArgumentError("Unknown sweep direction $sweepdirection: choose between :forward, :backward."))
    end

    forwardsweep = sweepdirection === :forward
    for b in (forwardsweep ? (1:length(tci)-1) : (length(tci):-1:2))
        Is = forwardsweep ? kronecker(tci.Iset[b], tci.localdims[b]) : tci.Iset[b]
        Js = forwardsweep ? tci.Jset[b] : kronecker(tci.localdims[b], tci.Jset[b])
        Pi = reshape(
            filltensor(ValueType, f, tci.localdims, tci.Iset[b], tci.Jset[b], Val(1)),
            length(Is), length(Js))
        updatemaxsample!(tci, Pi)
        luci = MatrixLUCI(
            Pi,
            reltol=reltol,
            abstol=abstol,
            maxrank=maxbonddim,
            leftorthogonal=forwardsweep
        )
        tci.Iset[b+forwardsweep] = Is[rowindices(luci)]
        tci.Jset[b-!forwardsweep] = Js[colindices(luci)]
        if updatetensors
            setT!(tci, b, forwardsweep ? left(luci) : right(luci))
        end
        if any(isnan.(tci.sitetensors[b]))
            error("Error: NaN in tensor T[$b]")
        end
        updateerrors!(
            tci, b - !forwardsweep, sweepdirection,
            pivoterrors(luci), lastpivoterror(luci)
        )
    end

    # Update last tensor according to last index set
    if updatetensors
        lastupdateindex = forwardsweep ? length(tci) : 1
        shape = if forwardsweep
            (length(tci.Iset[end]), tci.localdims[end])
        else
            (tci.localdims[begin], length(tci.Jset[begin]))
        end
        localtensor = reshape(filltensor(
            ValueType, f, tci.localdims, tci.Iset[lastupdateindex], tci.Jset[lastupdateindex], Val(1)), shape)
        setT!(tci, lastupdateindex, localtensor)
    end
    nothing
end

function makecanonical!(
    tci::TensorCI2{ValueType},
    f::F;
    reltol::Float64=1e-14,
    abstol::Float64=0.0,
    maxbonddim::Int=typemax(Int)
) where {F,ValueType}
    sweep1site!(tci, f, :forward; reltol, abstol, maxbonddim, updatetensors=false)
    sweep1site!(tci, f, :backward; reltol, abstol, maxbonddim, updatetensors=false)
    sweep1site!(tci, f, :forward; reltol, abstol, maxbonddim, updatetensors=true)
end

mutable struct SubMatrix{T}
    f::Function
    rows::Vector{MultiIndex}
    cols::Vector{MultiIndex}
    maxsamplevalue::Float64

    function SubMatrix{T}(f, rows, cols) where {T}
        new(f, rows, cols, 0.0)
    end
end

function _submatrix_batcheval(obj::SubMatrix{T}, f, irows::Vector{Int}, icols::Vector{Int})::Matrix{T} where {T}
    return [f(vcat(obj.rows[i], obj.cols[j])) for i in irows, j in icols]
end


function _submatrix_batcheval(obj::SubMatrix{T}, f::BatchEvaluator{T}, irows::Vector{Int}, icols::Vector{Int})::Matrix{T} where {T}
    Iset = [obj.rows[i] for i in irows]
    Jset = [obj.cols[j] for j in icols]
    return f(Iset, Jset, Val(0))
end


function (obj::SubMatrix{T})(irows::Vector{Int}, icols::Vector{Int})::Matrix{T} where {T}
    res = _submatrix_batcheval(obj, obj.f, irows, icols)
    obj.maxsamplevalue = max(obj.maxsamplevalue, maximum(abs, res))
    return res
end


"""
Update pivots at bond `b` of `tci` using the TCI2 algorithm.
Site tensors will be invalidated.
"""
function updatepivots!(
    tci::TensorCI2{ValueType},
    b::Int,
    f::F,
    leftorthogonal::Bool;
    reltol::Float64=1e-14,
    abstol::Float64=0.0,
    maxbonddim::Int=typemax(Int),
    sweepdirection::Symbol=:forward,
    pivotsearch::Symbol=:full,
    verbosity::Int=0,
    extraIset::Vector{MultiIndex}=MultiIndex[],
    extraJset::Vector{MultiIndex}=MultiIndex[],
) where {F,ValueType}
    invalidatesitetensors!(tci)

    Icombined = union(kronecker(tci.Iset[b], tci.localdims[b]), extraIset)
    Jcombined = union(kronecker(tci.localdims[b+1], tci.Jset[b+1]), extraJset)

    luci = if pivotsearch === :full
        t1 = time_ns()
        Pi = reshape(
            filltensor(ValueType, f, tci.localdims,
            Icombined, Jcombined, Val(0)),
            length(Icombined), length(Jcombined)
        )
        t2 = time_ns()

        updatemaxsample!(tci, Pi)
        luci = MatrixLUCI(
            Pi,
            reltol=reltol,
            abstol=abstol,
            maxrank=maxbonddim,
            leftorthogonal=leftorthogonal
        )
        t3 = time_ns()
        if verbosity > 2
            x, y = length(Icombined), length(Jcombined)
            println("    Computing Pi ($x x $y) at bond $b: $(1e-9*(t2-t1)) sec, LU: $(1e-9*(t3-t2)) sec")
        end
        luci
    elseif pivotsearch === :rook
        t1 = time_ns()
        I0 = Int.(Iterators.filter(!isnothing, findfirst(isequal(i), Icombined) for i in tci.Iset[b+1]))::Vector{Int}
        J0 = Int.(Iterators.filter(!isnothing, findfirst(isequal(j), Jcombined) for j in tci.Jset[b]))::Vector{Int}
        Pif = SubMatrix{ValueType}(f, Icombined, Jcombined)
        t2 = time_ns()
        res = MatrixLUCI(
            ValueType,
            Pif,
            (length(Icombined), length(Jcombined)),
            I0, J0;
            reltol=reltol, abstol=abstol,
            maxrank=maxbonddim,
            leftorthogonal=leftorthogonal,
            pivotsearch=:rook,
            usebatcheval=true
        )
        updatemaxsample!(tci, [ValueType(Pif.maxsamplevalue)])

        t3 = time_ns()

        # Fall back to full search if rook search fails
        if npivots(res) == 0
            Pi = reshape(
                filltensor(ValueType, f, tci.localdims,
                Icombined, Jcombined, Val(0)),
                length(Icombined), length(Jcombined)
            )
            updatemaxsample!(tci, Pi)
            res = MatrixLUCI(
                Pi,
                reltol=reltol,
                abstol=abstol,
                maxrank=maxbonddim,
                leftorthogonal=leftorthogonal
            )
        end

        t4 = time_ns()
        if verbosity > 2
            x, y = length(Icombined), length(Jcombined)
            println("    Computing Pi ($x x $y) at bond $b: $(1e-9*(t2-t1)) sec, LU: $(1e-9*(t3-t2)) sec, fall back to full: $(1e-9*(t4-t3)) sec")
        end
        res
    else
        throw(ArgumentError("Unknown pivot search strategy $pivotsearch. Choose from :rook, :full."))
    end
    tci.Iset[b+1] = Icombined[rowindices(luci)]
    tci.Jset[b] = Jcombined[colindices(luci)]
    if length(extraIset) == 0 && length(extraJset) == 0
        setT!(tci, b, left(luci))
        setT!(tci, b + 1, right(luci))
    end
    updateerrors!(tci, b, sweepdirection, pivoterrors(luci), lastpivoterror(luci))
    nothing
end

function convergencecriterion(
    ranks::AbstractVector{Int},
    errors::AbstractVector{Float64},
    nglobalpivots::AbstractVector{Int},
    tolerance::Float64,
    maxbonddim::Int,
    ncheckhistory::Int,
)::Bool
    if length(errors) < ncheckhistory
        return false
    end
    lastranks = last(ranks, ncheckhistory)
    lastngpivots = last(nglobalpivots, ncheckhistory)
    return (
        all(last(errors, ncheckhistory) .< tolerance) &&
        all(lastngpivots .== 0) &&
        minimum(lastranks) == lastranks[end]
    ) || all(lastranks .>= maxbonddim)
end

"""
    function optimize!(
        tci::TensorCI2{ValueType},
        f;
        tolerance::Float64=1e-8,
        pivottolerance::Float64=tolerance,
        maxbonddim::Int=typemax(Int),
        maxiter::Int=200,
        sweepstrategy::SweepStrategies.SweepStrategy=SweepStrategies.backandforth,
        pivotsearch::Symbol=:full,
        verbosity::Int=0,
        loginterval::Int=10,
        normalizeerror::Bool=true,
        ncheckhistory=3,
        maxnglobalpivot::Int=5,
        nsearchglobalpivot::Int=0,
        tolmarginglobalsearch::Float64=10.0,
        partialnesting::Bool=true
    ) where {ValueType}

Perform optimization sweeps using the TCI2 algorithm. This will sucessively improve the TCI approximation of a function until it fits `f` with an error smaller than `tolerance`, or until the maximum bond dimension (`maxbonddim`) is reached.

Arguments:
- `tci::TensorCI2{ValueType}`: The TCI to optimize.
- `f`: The function to fit.
- `f` is the function to be interpolated. `f` should have a single parameter, which is a vector of the same length as `localdims`. The return type should be `ValueType`.
- `localdims::Union{Vector{Int},NTuple{N,Int}}` is a `Vector` (or `Tuple`) that contains the local dimension of each index of `f`.
- `initialpivots::Vector{MultiIndex}` is a vector of pivots to be used for initialization. Default: `[1, 1, ...]`.
- `tolerance::Float64` is a float specifying the target tolerance for the interpolation. Default: `1e-8`.
- `maxbonddim::Int` specifies the maximum bond dimension for the TCI. Default: `typemax(Int)`, i.e. effectively unlimited.
- `maxiter::Int` is the maximum number of iterations (i.e. optimization sweeps) before aborting the TCI construction. Default: `200`.
- `sweepstrategy::SweepStrategies.SweepStrategy` specifies whether to sweep forward, backward, or back and forth during optimization. Default: `SweepStrategies.back_and_forth`.
- `pivotsearch::Symbol` determins how pivots are searched (`:full` or `:rook`). Default: `:full`.
- `verbosity::Int` can be set to `>= 1` to get convergence information on standard output during optimization. Default: `0`.
- `loginterval::Int` can be set to `>= 1` to specify how frequently to print convergence information. Default: `10`.
- `normalizeerror::Bool` determines whether to scale the error by the maximum absolute value of `f` found during sampling. If set to `false`, the algorithm continues until the *absolute* error is below `tolerance`. If set to `true`, the algorithm uses the absolute error divided by the maximum sample instead. This is helpful if the magnitude of the function is not known in advance. Default: `true`.
- `ncheckhistory::Int` is the number of history points to use for convergence checks. Default: `3`.
- `maxnglobalpivot::Int` can be set to `>= 0`. Default: `5`.
- `nsearchglobalpivot::Int` can be set to `>= 0`. Default: `0`.
- `tolmarginglobalsearch` can be set to `>= 1.0`. Seach global pivots where the interpolation error is larger than the tolerance by `tolmarginglobalsearch`.  Default: `10.0`.
- `partialnesting::Bool=true` determines whether to preserve partial nesting in the TCI algorithm. Default: `true`.

Notes:
- Set `tolerance` to be > 0 or `maxbonddim` to some reasonable value. Otherwise, convergence is not reachable.
- By default, no caching takes place. Use the [`CachedFunction`](@ref) wrapper if your function is expensive to evaluate.


See also: [`crossinterpolate2`](@ref), [`SweepStrategies`](@ref), [`optfirstpivot`](@ref), [`CachedFunction`](@ref), [`crossinterpolate`](@ref)
"""
function optimize!(
    tci::TensorCI2{ValueType},
    f;
    tolerance::Float64=1e-8,
    pivottolerance::Float64=tolerance,
    maxbonddim::Int=typemax(Int),
    maxiter::Int=20,
    sweepstrategy::SweepStrategies.SweepStrategy=SweepStrategies.backandforth,
    pivotsearch::Symbol=:full,
    verbosity::Int=0,
    loginterval::Int=10,
    normalizeerror::Bool=true,
    ncheckhistory::Int=3,
    maxnglobalpivot::Int=5,
    nsearchglobalpivot::Int=0,
    tolmarginglobalsearch::Float64=10.0,
    partialnesting::Bool=true
) where {ValueType}
    errors = Float64[]
    ranks = Int[]
    nglobalpivots = Int[]

    #if maxnglobalpivot > 0 && nsearchglobalpivot > 0
        #!partialnesting || error("nglobalpivots > 0 requires partialnesting=false!")
    #end
    if nsearchglobalpivot > 0 && nsearchglobalpivot < maxnglobalpivot
        error("nsearchglobalpivot < maxnglobalpivot!")
    end

    tstart = time_ns()

    if maxbonddim >= typemax(Int) && tolerance <= 0
        throw(ArgumentError(
            "Specify either tolerance > 0 or some maxbonddim; otherwise, the convergence criterion is not reachable!"
        ))
    end

    globalpivots = MultiIndex[]
    for iter in 1:maxiter
        errornormalization = normalizeerror ? tci.maxsamplevalue : 1.0
        abstol = pivottolerance * errornormalization;

        flushpivoterror!(tci)
        if verbosity > 1
            println("  Walltime $(1e-9*(time_ns() - tstart)) sec: starting 2site sweep")
            flush(stdout)
        end

        sweep2site!(
            tci, f, 1;
            iter1 = 1,
            abstol=abstol,
            maxbonddim=maxbonddim,
            pivotsearch=pivotsearch,
            partialnesting=partialnesting,
            verbosity=verbosity,
            sweepstrategy=sweepstrategy
            )
        if verbosity > 0 && length(globalpivots) > 0
            nrejections = length([p for p in globalpivots if abs(evaluate(tci, p) - f(p)) > abstol])
            if nrejections > 0
                println("  Rejected $(nrejections) global pivots added in the previous iteration")
                flush(stdout)
            end
        end
        push!(errors, pivoterror(tci))

        if verbosity > 1
            println("  Walltime $(1e-9*(time_ns() - tstart)) sec: start searching global pivots")
            flush(stdout)
        end

        # Find global pivots where the error is too large
        # Such gloval pivots are added to the TCI, invalidating site tensors.
        globalpivots = searchglobalpivots(
            tci, f, tolmarginglobalsearch * abstol,
            verbosity=verbosity,
            maxnglobalpivot=maxnglobalpivot,
            nsearch=nsearchglobalpivot
        )
        addglobalpivots!(tci, globalpivots)
        push!(nglobalpivots, length(globalpivots))

        if verbosity > 1
            println("  Walltime $(1e-9*(time_ns() - tstart)) sec: done searching global pivots")
            flush(stdout)
        end

        push!(ranks, rank(tci))
        if verbosity > 0 && mod(iter, loginterval) == 0
            println("iteration = $iter, rank = $(last(ranks)), error= $(last(errors)), maxsamplevalue= $(tci.maxsamplevalue), nglobalpivot=$(length(globalpivots))")
            flush(stdout)
        end
        if convergencecriterion(
            ranks, errors, nglobalpivots, abstol, maxbonddim, ncheckhistory
        )
            break
        end
    end

    if rank(tci) > maxbonddim
        errornormalization = normalizeerror ? tci.maxsamplevalue : 1.0
        abstol = pivottolerance * errornormalization;
        sweep2site!(
            tci, f, 1;
            abstol=abstol,
            maxbonddim=maxbonddim,
            pivotsearch=pivotsearch,
            partialnesting=partialnesting,
            verbosity=verbosity
            )
    end

    if !issitetensorsavailable(tci)
        fillsitetensors!(tci, f)
    end

    errornormalization = normalizeerror ? tci.maxsamplevalue : 1.0
    return ranks, errors ./ errornormalization
end

"""
Perform 2site sweeps on a TCI2.
"""
function sweep2site!(
    tci::TensorCI2{ValueType}, f, niter::Int;
    iter1::Int=1,
    abstol::Float64=1e-8,
    maxbonddim::Int=typemax(Int),
    sweepstrategy::SweepStrategies.SweepStrategy=SweepStrategies.backandforth,
    pivotsearch::Symbol=:full,
    verbosity::Int=0,
    partialnesting::Bool=true,
    fillsitetensors::Bool=true
) where {ValueType}
    invalidatesitetensors!(tci)

    n = length(tci)

    extraIset = [MultiIndex[] for _ in 1:n]
    extraJset = [MultiIndex[] for _ in 1:n]
    if !partialnesting
        extraIset = tci.Iset
        extraJset = tci.Jset
        if length(tci.Iset_history) > 0
            extraIset = union(extraIset, tci.Iset_history[end])
            extraJset = union(extraJset, tci.Jset_history[end])
        end
    end

    push!(tci.Iset_history, deepcopy(tci.Iset))
    push!(tci.Jset_history, deepcopy(tci.Jset))
    for iter in iter1:iter1+niter-1
        if forwardsweep(sweepstrategy, iter) # forward sweep
            for bondindex in 1:n-1
                updatepivots!(
                    tci, bondindex, f, true;
                    abstol=abstol,
                    maxbonddim=maxbonddim,
                    sweepdirection=:forward,
                    pivotsearch=pivotsearch,
                    verbosity=verbosity,
                    extraIset=extraIset[bondindex+1],
                    extraJset=extraJset[bondindex],
                )
            end
        else # backward sweep
            for bondindex in (n-1):-1:1
                updatepivots!(
                    tci, bondindex, f, false;
                    abstol=abstol,
                    maxbonddim=maxbonddim,
                    sweepdirection=:backward,
                    pivotsearch=pivotsearch,
                    verbosity=verbosity,
                    extraIset=extraIset[bondindex+1],
                    extraJset=extraJset[bondindex],
                )
            end
        end
    end

    if fillsitetensors
        fillsitetensors!(tci, f)
    end
    nothing
end

@doc raw"""
    function crossinterpolate2(
        ::Type{ValueType},
        f,
        localdims::Union{Vector{Int},NTuple{N,Int}},
        initialpivots::Vector{MultiIndex}=[ones(Int, length(localdims))];
        tolerance::Float64=1e-8,
        pivottolerance::Float64=tolerance,
        maxbonddim::Int=typemax(Int),
        maxiter::Int=200,
        sweepstrategy::SweepStrategies.SweepStrategy=SweepStrategies.backandforth,
        pivotsearch::Symbol=:full,
        verbosity::Int=0,
        loginterval::Int=10,
        normalizeerror::Bool=true,
        ncheckhistory=3,
        maxnglobalpivot::Int=5,
        nsearchglobalpivot::Int=0,
        tolmarginglobalsearch::Float64=10.0,
        partialnesting::Bool=true
    ) where {ValueType,N}

Cross interpolate a function ``f(\mathbf{u})`` using the TCI2 algorithm. Here, the domain of ``f`` is ``\mathbf{u} \in [1, \ldots, d_1] \times [1, \ldots, d_2] \times \ldots \times [1, \ldots, d_{\mathscr{L}}]`` and ``d_1 \ldots d_{\mathscr{L}}`` are the local dimensions.

Arguments:
- `ValueType` is the return type of `f`. Automatic inference is too error-prone.
- `f` is the function to be interpolated. `f` should have a single parameter, which is a vector of the same length as `localdims`. The return type should be `ValueType`.
- `localdims::Union{Vector{Int},NTuple{N,Int}}` is a `Vector` (or `Tuple`) that contains the local dimension of each index of `f`.
- `initialpivots::Vector{MultiIndex}` is a vector of pivots to be used for initialization. Default: `[1, 1, ...]`.
- `tolerance::Float64` is a float specifying the target tolerance for the interpolation. Default: `1e-8`.
- `pivottolerance::Float64` is a float that specifies the tolerance for adding new pivots, i.e. the truncation of tensor train bonds. It should be <= tolerance, otherwise convergence may be impossible. Default: `tolerance`.
- `maxbonddim::Int` specifies the maximum bond dimension for the TCI. Default: `typemax(Int)`, i.e. effectively unlimited.
- `maxiter::Int` is the maximum number of iterations (i.e. optimization sweeps) before aborting the TCI construction. Default: `200`.
- `sweepstrategy::SweepStrategies.SweepStrategy` specifies whether to sweep forward, backward, or back and forth during optimization. Default: `SweepStrategies.back_and_forth`.
- `pivotsearch::Symbol` determins how pivots are searched (`:full` or `:rook`). Default: `:full`.
- `verbosity::Int` can be set to `>= 1` to get convergence information on standard output during optimization. Default: `0`.
- `loginterval::Int` can be set to `>= 1` to specify how frequently to print convergence information. Default: `10`.
- `normalizeerror::Bool` determines whether to scale the error by the maximum absolute value of `f` found during sampling. If set to `false`, the algorithm continues until the *absolute* error is below `tolerance`. If set to `true`, the algorithm uses the absolute error divided by the maximum sample instead. This is helpful if the magnitude of the function is not known in advance. Default: `true`.
- `ncheckhistory::Int` is the number of history points to use for convergence checks. Default: `3`.
- `maxnglobalpivot::Int` can be set to `>= 0`. Default: `5`.
- `nsearchglobalpivot::Int` can be set to `>= 0`. Default: `0`.
- `tolmarginglobalsearch` can be set to `>= 1.0`. Seach global pivots where the interpolation error is larger than the tolerance by `tolmarginglobalsearch`.  Default: `10.0`.
- `partialnesting::Bool=true` determines whether to preserve partial nesting in the TCI algorithm. Default: `true`.

Notes:
- Set `tolerance` to be > 0 or `maxbonddim` to some reasonable value. Otherwise, convergence is not reachable.
- By default, no caching takes place. Use the [`CachedFunction`](@ref) wrapper if your function is expensive to evaluate.


See also: [`optimize!`](@ref), [`SweepStrategies`](@ref), [`optfirstpivot`](@ref), [`CachedFunction`](@ref), [`crossinterpolate`](@ref)
"""
function crossinterpolate2(
    ::Type{ValueType},
    f,
    localdims::Union{Vector{Int},NTuple{N,Int}},
    initialpivots::Vector{MultiIndex}=[ones(Int, length(localdims))];
    kwargs...
) where {ValueType,N}
    tci = TensorCI2{ValueType}(f, localdims, initialpivots)
    ranks, errors = optimize!(tci, f; kwargs...)
    return tci, ranks, errors
end


"""
Search global pivots where the interpolation error exceeds `abstol`.
"""
function searchglobalpivots(
    tci::TensorCI2{ValueType}, f, abstol;
    verbosity::Int=0,
    nsearch::Int = 100,
    maxnglobalpivot::Int = 5
)::Vector{MultiIndex} where {ValueType}
    if nsearch == 0 || maxnglobalpivot == 0
        return MultiIndex[]
    end

    if !issitetensorsavailable(tci)
        fillsitetensors!(tci, f)
    end

    pivots = Dict{Float64,MultiIndex}()
    for _ in 1:nsearch
        pivot, error = _floatingzone(tci, f, 10 * abstol)
        if error > abstol
            pivots[error] = pivot
        end
        if length(pivots) == maxnglobalpivot
            break
        end
    end

    if length(pivots) == 0
        if verbosity > 1
            println("  No global pivot found")
        end
        return MultiIndex[]
    end

    if verbosity > 1
        maxerr = maximum(keys(pivots))
        println("  Found $(length(pivots)) global pivots: max error $(maxerr)")
    end

    return [p for (_,p) in pivots]
end


function _floatingzone(
    tci::TensorCI2{ValueType}, f, abstol;
    nsweeps=100
)::Tuple{MultiIndex,Float64} where {ValueType}
    nsweeps > 0 || error("nsweeps should be positive!")

    localdims = tci.localdims

    n = length(tci)

    ttcache = TTCache(tci)

    pivot = [rand(1:d) for d in localdims]

    maxerror = abs(f(pivot) - ttcache(pivot))

    for isweep in 1:nsweeps
        prev_maxerror = maxerror
        for ipos in 1:n
            exactdata = filltensor(
                ValueType,
                f,
                tci.localdims,
                [pivot[1:ipos-1]],
                [pivot[ipos+1:end]],
                Val(1)
            )
            prediction = filltensor(
                ValueType,
                ttcache,
                tci.localdims,
                [pivot[1:ipos-1]],
                [pivot[ipos+1:end]],
                Val(1)
            )
            err = vec(abs.(exactdata .- prediction))
            pivot[ipos] = argmax(err)
            maxerror = maximum(err)
        end

        if maxerror == prev_maxerror || maxerror > abstol # early stop
            break
        end
    end

    return pivot, maxerror
end


function fillsitetensors!(
    tci::TensorCI2{ValueType}, f) where {ValueType}
    #==
    for b in 1:length(tci)-1
       rmbadpivots!(tci, f, b)
    end
    ==#
    for b in 1:length(tci)
       setT!(tci, f, b)
    end
    nothing
end<|MERGE_RESOLUTION|>--- conflicted
+++ resolved
@@ -50,12 +50,9 @@
 ) where {F,ValueType,N}
     tci = TensorCI2{ValueType}(localdims)
     addglobalpivots!(tci, initialpivots)
-<<<<<<< HEAD
-=======
     tci.maxsamplevalue = maximum(abs, func.(initialpivots))
     abs(tci.maxsamplevalue) > 0.0 || error("maxsamplevalue is zero!")
     invalidatesitetensors!(tci)
->>>>>>> e42d7570
     return tci
 end
 
