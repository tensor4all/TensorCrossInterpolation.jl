--- conflicted
+++ resolved
@@ -1249,42 +1249,4 @@
     end
 
     return [p for (_,p) in pivots]
-<<<<<<< HEAD
-end
-
-"""
-    function initializempi()
-
-Initialize the MPI environment if it has not been initialized yet. If mute=true, then all the processes with rank>0 (i.e. not the root node) won't output anything to stdout.
-"""
-function initializempi(mute::Bool=true)
-    if !MPI.Initialized()
-        MPI.Init()
-    end
-    comm = MPI.COMM_WORLD
-    mpirank = MPI.Comm_rank(comm)
-    if mute # Mute all processors which have rank != 0.
-        if mpirank != 0
-            open("/dev/null", "w") do devnull
-                redirect_stdout(devnull)
-                redirect_stderr(devnull)
-            end
-        end
-    end
-end
-
-"""
-    function finalizempi()
-
-Finalize the MPI environment if it has not been finalized yet.
-"""
-function finalizempi()
-    MPI.Barrier(MPI.COMM_WORLD)
-    if MPI.Comm_rank == 0
-        if !MPI.Finalized()
-            MPI.Finalize()
-        end
-    end
-=======
->>>>>>> 3a42110b
 end