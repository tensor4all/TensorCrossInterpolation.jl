--- conflicted
+++ resolved
@@ -29,17 +29,11 @@
         new{ValueType}(
             [Vector{MultiIndex}() for _ in 1:n],    # Iset
             [Vector{MultiIndex}() for _ in 1:n],    # Jset
-            collect(localdims),                              # localdims
+            collect(localdims),                     # localdims
             [zeros(0, d, 0) for d in localdims],    # sitetensors
             [],                                     # pivoterrors
-<<<<<<< HEAD
-            zeros(length(localdims) - 1),           # bonderrors, forward sweep
-            zeros(length(localdims) - 1),           # bonderrors, backward sweep
+            zeros(length(localdims) - 1),           # bonderrors
             0.0,                                    # maxsamplevalue
-=======
-            zeros(length(localdims) - 1),           # bonderrors
-            0.0,                                    # maxsample
->>>>>>> 1b66e855
             Vector{Vector{MultiIndex}}[],           # Iset_history
             Vector{Vector{MultiIndex}}[],           # Jset_history
         )
