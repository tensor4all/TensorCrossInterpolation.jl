module TensorCrossInterpolation

using LinearAlgebra
using EllipsisNotation
<<<<<<< HEAD
using MPI
using Base.Threads
=======
using BitIntegers
import QuadGK
>>>>>>> 65ce12c0

import QuadGK
# To add a method for rank(tci)
import LinearAlgebra: rank, diag
import LinearAlgebra as LA
# To define equality of IndexSet, and TT addition
import Base: ==, +
# To define iterators and element access for MCI, TCI and TT objects
import Base: isempty, iterate, getindex, lastindex, broadcastable
import Base: length, size, sum
import Random

export crossinterpolate1, crossinterpolate2, optfirstpivot
export tensortrain, TensorTrain, sitedims, evaluate

export contract

include("util.jl")
include("sweepstrategies.jl")
include("abstractmatrixci.jl")
include("matrixci.jl")
include("matrixaca.jl")
include("matrixlu.jl")
include("matrixluci.jl")
include("indexset.jl")
include("abstracttensortrain.jl")
include("cachedtensortrain.jl")
include("batcheval.jl")
include("cachedfunction.jl")
include("tensortrain.jl")
include("tensorci1.jl")
include("globalpivotfinder.jl")
include("tensorci2.jl")
include("conversion.jl")
include("integration.jl")
include("contraction.jl")
include("globalsearch.jl")
include("mpi.jl")

end<|MERGE_RESOLUTION|>--- conflicted
+++ resolved
@@ -2,13 +2,9 @@
 
 using LinearAlgebra
 using EllipsisNotation
-<<<<<<< HEAD
+using BitIntegers
 using MPI
 using Base.Threads
-=======
-using BitIntegers
-import QuadGK
->>>>>>> 65ce12c0
 
 import QuadGK
 # To add a method for rank(tci)
