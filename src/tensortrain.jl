--- conflicted
+++ resolved
@@ -93,11 +93,7 @@
 end
 
 function _factorize(
-<<<<<<< HEAD
-    A::Matrix{V}, method::Symbol; tolerance::Float64, maxbonddim::Int, leftorthogonal::Bool=false, normalizeerror=true
-=======
-    A::AbstractMatrix{V}, method::Symbol; tolerance::Float64, maxbonddim::Int
->>>>>>> b8496030
+    A::AbstractMatrix{V}, method::Symbol; tolerance::Float64, maxbonddim::Int, leftorthogonal::Bool=false, normalizeerror=true
 )::Tuple{Matrix{V},Matrix{V},Int} where {V}
     reltol = 1e-14
     abstol = 0.0
