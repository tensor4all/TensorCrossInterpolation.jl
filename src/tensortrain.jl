--- conflicted
+++ resolved
@@ -93,12 +93,8 @@
 end
 
 function _factorize(
-<<<<<<< HEAD
-     A::Matrix{V}, method::Symbol; tolerance::Float64, maxbonddim::Int, p::Int=16, t::Int=64, dt::Int=32, q::Int=0, diamond::Symbol=:right
+    A::AbstractMatrix{V}, method::Symbol; tolerance::Float64, maxbonddim::Int, leftorthogonal::Bool=false, normalizeerror=true, q::Int=0,
 )::Union{Tuple{Matrix{V},Matrix{V},Int},Tuple{Matrix{V},Matrix{V},Matrix{V},Int}} where {V}
-=======
-    A::AbstractMatrix{V}, method::Symbol; tolerance::Float64, maxbonddim::Int, leftorthogonal::Bool=false, normalizeerror=true
-)::Tuple{Matrix{V},Matrix{V},Int} where {V}
     reltol = 1e-14
     abstol = 0.0
     if normalizeerror
@@ -106,7 +102,6 @@
     else
         abstol = tolerance
     end
->>>>>>> 3a42110b
     if method === :LU
         factorization = rrlu(A, abstol=abstol, reltol=reltol, maxrank=maxbonddim, leftorthogonal=leftorthogonal)
         return left(factorization), right(factorization), npivots(factorization)
@@ -119,38 +114,21 @@
         normalized_err = err ./ sum(factorization.S .^ 2)
 
         trunci = min(
-<<<<<<< HEAD
             replacenothing(findlast(>(tolerance), Array(factorization.S)), 1),
             maxbonddim
         )
-        #if length(factorization.S) < 130
-        #    println(factorization.S)
-        #end
-        #if trunci+1 <= length(factorization.S)
-        #    println("Discarded: $(factorization.S[trunci+1]), with trunci=$trunci")
-        #else
-        #    println("Last sv: : $(factorization.S[trunci]), with trunci=$trunci")
-        #end
-        # TODO if separated also other options
-        if diamond == :separated
-            return (
-                factorization.U[:, 1:trunci],
-                Diagonal(factorization.S[1:trunci]),
-                factorization.Vt[1:trunci, :],
-                trunci
-            )
-        elseif diamond == :right
+        if leftorthogonal
             return (
                 factorization.U[:, 1:trunci],
                 Diagonal(factorization.S[1:trunci]) * factorization.Vt[1:trunci, :],
                 trunci
             )
-        else diamond == :left
+        else
             return (
                 factorization.U[:, 1:trunci] * Diagonal(factorization.S[1:trunci]),
                 factorization.Vt[1:trunci, :],
                 trunci
-            ) 
+            )
         end
     elseif method === :RSVD
         invert = false
@@ -179,24 +157,7 @@
             replacenothing(findlast(>(tolerance), Array(factorization.S)), 1),
             maxbonddim
         )
-        # TODO if separated also other options
-        if diamond == :separated
-            if invert
-                return (
-                    Matrix(factorization.Vt[1:trunci, :]'),
-                    Diagonal(factorization.S[1:trunci]),
-                    Matrix(factorization.U[:, 1:trunci]'),
-                    trunci
-                )
-            else
-                return (
-                    factorization.U[:, 1:trunci],
-                    Diagonal(factorization.S[1:trunci]),
-                    factorization.Vt[1:trunci, :],
-                    trunci
-                )
-            end
-        elseif diamond == :right
+        if leftorthogonal
             if invert
                 return (
                 factorization.Vt[1:trunci, :]',
@@ -225,100 +186,6 @@
                 )
             end
         end
-    #=
-    elseif method === :R3SVD
-
-        converged = false
-        invert = false
-        if size(A)[1] < size(A)[2]
-            A = A'
-            invert = true
-        end
-        m, n = size(A)
-        G = randn(n, t)
-        normA = LinearAlgebra.norm(A)^2
-        Y = A*G
-        Q = Matrix(LinearAlgebra.qr!(Y).Q)
-        for _ in 1:q
-            Y = A'*Q
-            Q = Matrix(LinearAlgebra.qr!(Y).Q)
-            Y = A*Q
-            Q = Matrix(LinearAlgebra.qr!(Y).Q)
-        end
-        B = Q'A
-        normB = LinearAlgebra.norm(B)^2
-        r = t
-        while normA - normB > tolerance && size(B)[1] + dt < m && size(B)[1] < maxbonddim
-            G = randn(n, dt)
-            Y = A*G # THEORETICAL BOTTLENECK
-            for _ in 1:q # q=0 for best performance
-                Y = A'*Y # Less stable than Y,Q,Y,Q
-                Y = A*Y
-            end
-            Y = Y - Q*Q'*Y
-            Q_ = Matrix(LinearAlgebra.qr!(Y).Q)
-            B_ = Q_'A
-            Q = hcat(Q_, Q)
-            B = vcat(B_, B)
-            normB = LinearAlgebra.norm(B)^2
-            r = r + dt
-        end
-        
-        if normA - normB > tolerance || r > size(A)[1] || r > size(A)[2]
-            if maxbonddim + p > size(A)[1] || maxbonddim + p > size(A)[2]
-                factorization = LinearAlgebra.svd(A)
-            else
-                m, n = size(A)
-                G = randn(n, maxbonddim + p)
-                Y = A*G
-                for _ in 1:q
-                    Y = A'*Y
-                    Y = A*Y
-                end
-                Q = Matrix(LinearAlgebra.qr!(Y).Q)
-                B = Q'A
-                factorization = LinearAlgebra.svd(B)
-                factorization = SVD((Q*factorization.U)[:,1:maxbonddim], factorization.S[1:maxbonddim], factorization.Vt[1:maxbonddim,:])
-            end
-        else
-            factorization = LinearAlgebra.svd(B)
-            factorization = SVD((Q*factorization.U[:,1:r]), factorization.S[1:r], factorization.Vt[1:r,:])
-        end
-        trunci = min(
-            replacenothing(findlast(>(tolerance), factorization.S), 1),
-            maxbonddim
-        )
-        if invert
-            return (
-            factorization.Vt'[:, 1:trunci],
-            Diagonal(factorization.S[1:trunci]) * factorization.U'[1:trunci, :],
-            trunci
-        )
-        else
-=======
-            replacenothing(findfirst(<(abstol^2), err), length(err)),
-            replacenothing(findfirst(<(reltol^2), normalized_err), length(normalized_err)),
-            maxbonddim
-        )
-        if leftorthogonal
->>>>>>> 3a42110b
-            return (
-                factorization.U[:, 1:trunci],
-                Diagonal(factorization.S[1:trunci]) * factorization.Vt[1:trunci, :],
-                trunci
-            )
-<<<<<<< HEAD
-        end
-    =#
-=======
-        else
-            return (
-                factorization.U[:, 1:trunci] * Diagonal(factorization.S[1:trunci]),
-                factorization.Vt[1:trunci, :],
-                trunci
-            )
-        end
->>>>>>> 3a42110b
     else
         error("Not implemented yet.")
     end
