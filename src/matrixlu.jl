--- conflicted
+++ resolved
@@ -433,42 +433,30 @@
     if size(lu.L, 1) < matrixsize[1]
         I2 = setdiff(1:matrixsize[1], I0)
         lu.rowpermutation = vcat(I0, I2)
-<<<<<<< HEAD
         L2 = if !isempty(leaders)
-        distribute(_batchf, J0, I2, teamsize, teamjuliarank, :horizontal, subcomm)
+            distribute(_batchf, J0, I2, teamsize, teamjuliarank, :horizontal, subcomm)
         else
             _batchf(I2, J0)
         end
         if isempty(leaders) || teamjuliarank == 1
-            cols2Lmatrix!(L2, lu.U[1:lu.npivot, 1:lu.npivot], leftorthogonal)
-            lu.L = vcat(lu.L[1:lu.npivot, 1:lu.npivot], L2)
-        end
-=======
-        L2 = _batchf(I2, J0)
-        cols2Lmatrix!(L2, (@view lu.U[1:lu.npivot, 1:lu.npivot]), leftorthogonal)
-        lu.L = vcat((@view lu.L[1:lu.npivot, 1:lu.npivot]), L2)
->>>>>>> 3a42110b
+            cols2Lmatrix!(L2, (@view lu.U[1:lu.npivot, 1:lu.npivot]), leftorthogonal)
+            lu.L = vcat((@view lu.L[1:lu.npivot, 1:lu.npivot]), L2)
+        end
     end
 
 
     if size(lu.U, 2) < matrixsize[2]
         J2 = setdiff(1:matrixsize[2], J0)
         lu.colpermutation = vcat(J0, J2)
-<<<<<<< HEAD
         U2 = if !isempty(leaders)
             distribute(_batchf, I0, J2, teamsize, teamjuliarank, :vertical, subcomm)
         else
             U2 = _batchf(I0, J2)
         end
         if isempty(leaders) || teamjuliarank == 1
-            rows2Umatrix!(U2, lu.L[1:lu.npivot, 1:lu.npivot], leftorthogonal)
-            lu.U = hcat(lu.U[1:lu.npivot, 1:lu.npivot], U2)
-        end
-=======
-        U2 = _batchf(I0, J2)
-        rows2Umatrix!(U2, (@view lu.L[1:lu.npivot, 1:lu.npivot]), leftorthogonal)
-        lu.U = hcat((@view lu.U[1:lu.npivot, 1:lu.npivot]), U2)
->>>>>>> 3a42110b
+            rows2Umatrix!(U2, (@view lu.L[1:lu.npivot, 1:lu.npivot]), leftorthogonal)
+            lu.U = hcat((@view lu.U[1:lu.npivot, 1:lu.npivot]), U2)
+        end
     end
 
     return lu
