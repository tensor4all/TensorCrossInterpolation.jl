--- conflicted
+++ resolved
@@ -35,16 +35,12 @@
         @test aca.rowindices == [1, 2]
         @test aca.colindices == [1, 3]
 
-<<<<<<< HEAD
-        TCI.addpivot!(aca, A)
-=======
         @test aca[2, 3] ≈ A[2, 3]
         @test evaluate(aca, 2, 3) ≈ A[2, 3]
         @test aca[[1, 2], [1, 3]] ≈ A[[1, 2], [1, 3]]
         @test TCI.submatrix(aca, [1, 2], [1, 3]) ≈ A[[1, 2], [1, 3]]
 
-        TCI.addpivot!(A, aca)
->>>>>>> b5c9ccf3
+        TCI.addpivot!(aca, A)
 
         @test TCI.npivots(aca) == 3
         @test aca.rowindices == [1, 2, 3]
