name = "TensorCrossInterpolation"
uuid = "b261b2ec-6378-4871-b32e-9173bb050604"
authors = ["Ritter.Marc <Ritter.Marc@physik.uni-muenchen.de>, Hiroshi Shinaoka <h.shinaoka@gmail.com> and contributors"]
version = "0.9.17"

[deps]
BitIntegers = "c3b6d118-76ef-56ca-8cc7-ebb389d030a1"
EllipsisNotation = "da5c29d0-fa7d-589e-88eb-ea29b0a81949"
LinearAlgebra = "37e2e46d-f89d-539d-b4ee-838fcccc9c8e"
MPI = "da04e1cc-30fd-572f-bb4f-1f8673147195"
QuadGK = "1fd47b50-473d-5c70-9696-f719f8f3bcdc"
Random = "9a3f8284-a2c9-5f02-9a11-845980a1fd5c"

[compat]
<<<<<<< HEAD
EllipsisNotation = "1.8.0"
MPI = "0.20.22"
QuadGK = "2.11.1"
=======
BitIntegers = "0.3.5"
EllipsisNotation = "1"
QuadGK = "2.9"
Random = "1.10.0"
>>>>>>> 65ce12c0
julia = "1.6"

[extras]
Aqua = "4c88cf16-eb10-579e-8560-4a9242c79595"
ITensors = "9136182c-28ba-11e9-034c-db9fb085ebd5"
JET = "c3a54625-cd67-489e-a8e7-0a5a0ff4e31b"
Optim = "429524aa-4258-5aef-a3af-852621145aeb"
QuanticsGrids = "634c7f73-3e90-4749-a1bd-001b8efc642d"
Random = "9a3f8284-a2c9-5f02-9a11-845980a1fd5c"
Test = "8dfed614-e22c-5e08-85e1-65c5234f0b40"
Zygote = "e88e6eb3-aa80-5325-afca-941959d7151f"

[targets]
test = ["Aqua", "Test", "Random", "ITensors", "Zygote", "Optim", "QuanticsGrids", "JET"]<|MERGE_RESOLUTION|>--- conflicted
+++ resolved
@@ -12,17 +12,12 @@
 Random = "9a3f8284-a2c9-5f02-9a11-845980a1fd5c"
 
 [compat]
-<<<<<<< HEAD
-EllipsisNotation = "1.8.0"
-MPI = "0.20.22"
-QuadGK = "2.11.1"
-=======
 BitIntegers = "0.3.5"
 EllipsisNotation = "1"
 QuadGK = "2.9"
 Random = "1.10.0"
->>>>>>> 65ce12c0
 julia = "1.6"
+MPI = "0.20.22"
 
 [extras]
 Aqua = "4c88cf16-eb10-579e-8560-4a9242c79595"
